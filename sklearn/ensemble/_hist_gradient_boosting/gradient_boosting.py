"""Fast Gradient Boosting decision trees for classification and regression."""
# Author: Nicolas Hug

import itertools
from abc import ABC, abstractmethod
from functools import partial
<<<<<<< HEAD
import itertools
from numbers import Real, Integral
=======
from numbers import Integral, Real
from timeit import default_timer as time
>>>>>>> 2ab1d81e

import numpy as np

from ..._loss.loss import (
    _LOSSES,
    BaseLoss,
    HalfBinomialLoss,
    HalfGammaLoss,
    HalfMultinomialLoss,
    HalfPoissonLoss,
    PinballLoss,
)
from ...base import (
    BaseEstimator,
    ClassifierMixin,
    RegressorMixin,
    _fit_context,
    is_classifier,
)
<<<<<<< HEAD
from ...utils._param_validation import Interval, StrOptions
from ...utils._param_validation import RealNotInt
from ...utils._openmp_helpers import _openmp_effective_n_threads
from ...utils.multiclass import check_classification_targets
=======
>>>>>>> 2ab1d81e
from ...metrics import check_scoring
from ...model_selection import train_test_split
from ...preprocessing import LabelEncoder
from ...utils import check_random_state, compute_sample_weight, resample
from ...utils._openmp_helpers import _openmp_effective_n_threads
from ...utils._param_validation import Interval, RealNotInt, StrOptions
from ...utils.multiclass import check_classification_targets
from ...utils.validation import (
    _check_monotonic_cst,
    _check_sample_weight,
    check_consistent_length,
    check_is_fitted,
)
from ._gradient_boosting import _update_raw_predictions
from .binning import _BinMapper
from .common import G_H_DTYPE, X_DTYPE, Y_DTYPE
from .grower import TreeGrower

_LOSSES = _LOSSES.copy()
_LOSSES.update(
    {
        "poisson": HalfPoissonLoss,
        "gamma": HalfGammaLoss,
        "quantile": PinballLoss,
    }
)


def _update_leaves_values(loss, grower, y_true, raw_prediction, sample_weight):
    """Update the leaf values to be predicted by the tree.

    Update equals:
        loss.fit_intercept_only(y_true - raw_prediction)

    This is only applied if loss.need_update_leaves_values is True.
    Note: It only works, if the loss is a function of the residual, as is the
    case for AbsoluteError and PinballLoss. Otherwise, one would need to get
    the minimum of loss(y_true, raw_prediction + x) in x. A few examples:
      - AbsoluteError: median(y_true - raw_prediction).
      - PinballLoss: quantile(y_true - raw_prediction).
    See also notes about need_update_leaves_values in BaseLoss.
    """
    # TODO: Ideally this should be computed in parallel over the leaves using something
    # similar to _update_raw_predictions(), but this requires a cython version of
    # median().
    for leaf in grower.finalized_leaves:
        indices = leaf.sample_indices
        if sample_weight is None:
            sw = None
        else:
            sw = sample_weight[indices]
        update = loss.fit_intercept_only(
            y_true=y_true[indices] - raw_prediction[indices],
            sample_weight=sw,
        )
        leaf.value = grower.shrinkage * update
        # Note that the regularization is ignored here


class BaseHistGradientBoosting(BaseEstimator, ABC):
    """Base class for histogram-based gradient boosting estimators."""

    _parameter_constraints: dict = {
        "loss": [BaseLoss],
        "learning_rate": [Interval(Real, 0, None, closed="neither")],
        "max_iter": [Interval(Integral, 1, None, closed="left")],
        "max_leaf_nodes": [Interval(Integral, 2, None, closed="left"), None],
        "max_depth": [Interval(Integral, 1, None, closed="left"), None],
        "min_samples_leaf": [Interval(Integral, 1, None, closed="left")],
        "l2_regularization": [Interval(Real, 0, None, closed="left")],
        "monotonic_cst": ["array-like", dict, None],
        "interaction_cst": [
            list,
            tuple,
            StrOptions({"pairwise", "no_interactions"}),
            None,
        ],
        "n_iter_no_change": [Interval(Integral, 1, None, closed="left")],
        "validation_fraction": [
            Interval(RealNotInt, 0, 1, closed="neither"),
            Interval(Integral, 1, None, closed="left"),
            None,
        ],
        "tol": [Interval(Real, 0, None, closed="left")],
        "max_bins": [Interval(Integral, 2, 255, closed="both")],
        "categorical_features": ["array-like", None],
        "warm_start": ["boolean"],
        "early_stopping": [StrOptions({"auto"}), "boolean"],
        "scoring": [str, callable, None],
        "verbose": ["verbose"],
        "random_state": ["random_state"],
    }

    @abstractmethod
    def __init__(
        self,
        loss,
        *,
        learning_rate,
        max_iter,
        max_leaf_nodes,
        max_depth,
        min_samples_leaf,
        l2_regularization,
        max_bins,
        categorical_features,
        monotonic_cst,
        interaction_cst,
        warm_start,
        early_stopping,
        scoring,
        validation_fraction,
        n_iter_no_change,
        tol,
        verbose,
        random_state,
    ):
        self.loss = loss
        self.learning_rate = learning_rate
        self.max_iter = max_iter
        self.max_leaf_nodes = max_leaf_nodes
        self.max_depth = max_depth
        self.min_samples_leaf = min_samples_leaf
        self.l2_regularization = l2_regularization
        self.max_bins = max_bins
        self.monotonic_cst = monotonic_cst
        self.interaction_cst = interaction_cst
        self.categorical_features = categorical_features
        self.warm_start = warm_start
        self.early_stopping = early_stopping
        self.scoring = scoring
        self.validation_fraction = validation_fraction
        self.n_iter_no_change = n_iter_no_change
        self.tol = tol
        self.verbose = verbose
        self.random_state = random_state

    def _validate_parameters(self):
        """Validate parameters passed to __init__.

        The parameters that are directly passed to the grower are checked in
        TreeGrower."""
        if self.monotonic_cst is not None and self.n_trees_per_iteration_ != 1:
            raise ValueError(
                "monotonic constraints are not supported for multiclass classification."
            )

    def _finalize_sample_weight(self, sample_weight, y):
        """Finalize sample weight.

        Used by subclasses to adjust sample_weights. This is useful for implementing
        class weights.
        """
        return sample_weight

    def _check_categories(self, X):
        """Check and validate categorical features in X

        Return
        ------
        is_categorical : ndarray of shape (n_features,) or None, dtype=bool
            Indicates whether a feature is categorical. If no feature is
            categorical, this is None.
        known_categories : list of size n_features or None
            The list contains, for each feature:
                - an array of shape (n_categories,) with the unique cat values
                - None if the feature is not categorical
            None if no feature is categorical.
        """
        if self.categorical_features is None:
            return None, None

        categorical_features = np.asarray(self.categorical_features)

        if categorical_features.size == 0:
            return None, None

        if categorical_features.dtype.kind not in ("i", "b", "U", "O"):
            raise ValueError(
                "categorical_features must be an array-like of bool, int or "
                f"str, got: {categorical_features.dtype.name}."
            )

        if categorical_features.dtype.kind == "O":
            types = set(type(f) for f in categorical_features)
            if types != {str}:
                raise ValueError(
                    "categorical_features must be an array-like of bool, int or "
                    f"str, got: {', '.join(sorted(t.__name__ for t in types))}."
                )

        n_features = X.shape[1]

        if categorical_features.dtype.kind in ("U", "O"):
            # check for feature names
            if not hasattr(self, "feature_names_in_"):
                raise ValueError(
                    "categorical_features should be passed as an array of "
                    "integers or as a boolean mask when the model is fitted "
                    "on data without feature names."
                )
            is_categorical = np.zeros(n_features, dtype=bool)
            feature_names = self.feature_names_in_.tolist()
            for feature_name in categorical_features:
                try:
                    is_categorical[feature_names.index(feature_name)] = True
                except ValueError as e:
                    raise ValueError(
                        f"categorical_features has a item value '{feature_name}' "
                        "which is not a valid feature name of the training "
                        f"data. Observed feature names: {feature_names}"
                    ) from e
        elif categorical_features.dtype.kind == "i":
            # check for categorical features as indices
            if (
                np.max(categorical_features) >= n_features
                or np.min(categorical_features) < 0
            ):
                raise ValueError(
                    "categorical_features set as integer "
                    "indices must be in [0, n_features - 1]"
                )
            is_categorical = np.zeros(n_features, dtype=bool)
            is_categorical[categorical_features] = True
        else:
            if categorical_features.shape[0] != n_features:
                raise ValueError(
                    "categorical_features set as a boolean mask "
                    "must have shape (n_features,), got: "
                    f"{categorical_features.shape}"
                )
            is_categorical = categorical_features

        if not np.any(is_categorical):
            return None, None

        # Compute the known categories in the training data. We cannot do this
        # in the BinMapper because it only gets a fraction of the training data
        # when early stopping is enabled.
        known_categories = []

        for f_idx in range(n_features):
            if is_categorical[f_idx]:
                categories = np.unique(X[:, f_idx])
                missing = np.isnan(categories)
                if missing.any():
                    categories = categories[~missing]

                # Treat negative values for categorical features as missing values.
                negative_categories = categories < 0
                if negative_categories.any():
                    categories = categories[~negative_categories]

                if hasattr(self, "feature_names_in_"):
                    feature_name = f"'{self.feature_names_in_[f_idx]}'"
                else:
                    feature_name = f"at index {f_idx}"

                if categories.size > self.max_bins:
                    raise ValueError(
                        f"Categorical feature {feature_name} is expected to "
                        f"have a cardinality <= {self.max_bins} but actually "
                        f"has a cardinality of {categories.size}."
                    )

                if (categories >= self.max_bins).any():
                    raise ValueError(
                        f"Categorical feature {feature_name} is expected to "
                        f"be encoded with values < {self.max_bins} but the "
                        "largest value for the encoded categories is "
                        f"{categories.max()}."
                    )
            else:
                categories = None
            known_categories.append(categories)

        return is_categorical, known_categories

    def _check_interaction_cst(self, n_features):
        """Check and validation for interaction constraints."""
        if self.interaction_cst is None:
            return None

        if self.interaction_cst == "no_interactions":
            interaction_cst = [[i] for i in range(n_features)]
        elif self.interaction_cst == "pairwise":
            interaction_cst = itertools.combinations(range(n_features), 2)
        else:
            interaction_cst = self.interaction_cst

        try:
            constraints = [set(group) for group in interaction_cst]
        except TypeError:
            raise ValueError(
                "Interaction constraints must be a sequence of tuples or lists, got:"
                f" {self.interaction_cst!r}."
            )

        for group in constraints:
            for x in group:
                if not (isinstance(x, Integral) and 0 <= x < n_features):
                    raise ValueError(
                        "Interaction constraints must consist of integer indices in"
                        f" [0, n_features - 1] = [0, {n_features - 1}], specifying the"
                        " position of features, got invalid indices:"
                        f" {group!r}"
                    )

        # Add all not listed features as own group by default.
        rest = set(range(n_features)) - set().union(*constraints)
        if len(rest) > 0:
            constraints.append(rest)

        return constraints

    @_fit_context(prefer_skip_nested_validation=True)
    def fit(self, X, y, sample_weight=None):
        """Fit the gradient boosting model.

        Parameters
        ----------
        X : array-like of shape (n_samples, n_features)
            The input samples.

        y : array-like of shape (n_samples,)
            Target values.

        sample_weight : array-like of shape (n_samples,) default=None
            Weights of training data.

            .. versionadded:: 0.23

        Returns
        -------
        self : object
            Fitted estimator.
        """
        fit_start_time = time()
        acc_find_split_time = 0.0  # time spent finding the best splits
        acc_apply_split_time = 0.0  # time spent splitting nodes
        acc_compute_hist_time = 0.0  # time spent computing histograms
        # time spent predicting X for gradient and hessians update
        acc_prediction_time = 0.0
        X, y = self._validate_data(X, y, dtype=[X_DTYPE], force_all_finite=False)
        y = self._encode_y(y)
        check_consistent_length(X, y)
        # Do not create unit sample weights by default to later skip some
        # computation
        if sample_weight is not None:
            sample_weight = _check_sample_weight(sample_weight, X, dtype=np.float64)
            # TODO: remove when PDP supports sample weights
            self._fitted_with_sw = True

        sample_weight = self._finalize_sample_weight(sample_weight, y)

        rng = check_random_state(self.random_state)

        # When warm starting, we want to re-use the same seed that was used
        # the first time fit was called (e.g. for subsampling or for the
        # train/val split).
        if not (self.warm_start and self._is_fitted()):
            self._random_seed = rng.randint(np.iinfo(np.uint32).max, dtype="u8")

        self._validate_parameters()
        monotonic_cst = _check_monotonic_cst(self, self.monotonic_cst)

        # used for validation in predict
        n_samples, self._n_features = X.shape

        self.is_categorical_, known_categories = self._check_categories(X)

        # Encode constraints into a list of sets of features indices (integers).
        interaction_cst = self._check_interaction_cst(self._n_features)

        # we need this stateful variable to tell raw_predict() that it was
        # called from fit() (this current method), and that the data it has
        # received is pre-binned.
        # predicting is faster on pre-binned data, so we want early stopping
        # predictions to be made on pre-binned data. Unfortunately the _scorer
        # can only call predict() or predict_proba(), not raw_predict(), and
        # there's no way to tell the scorer that it needs to predict binned
        # data.
        self._in_fit = True

        # `_openmp_effective_n_threads` is used to take cgroups CPU quotes
        # into account when determine the maximum number of threads to use.
        n_threads = _openmp_effective_n_threads()

        if isinstance(self.loss, str):
            self._loss = self._get_loss(sample_weight=sample_weight)
        elif isinstance(self.loss, BaseLoss):
            self._loss = self.loss

        if self.early_stopping == "auto":
            self.do_early_stopping_ = n_samples > 10000
        else:
            self.do_early_stopping_ = self.early_stopping

        # create validation data if needed
        self._use_validation_data = self.validation_fraction is not None
        if self.do_early_stopping_ and self._use_validation_data:
            # stratify for classification
            # instead of checking predict_proba, loss.n_classes >= 2 would also work
            stratify = y if hasattr(self._loss, "predict_proba") else None

            # Save the state of the RNG for the training and validation split.
            # This is needed in order to have the same split when using
            # warm starting.

            if sample_weight is None:
                X_train, X_val, y_train, y_val = train_test_split(
                    X,
                    y,
                    test_size=self.validation_fraction,
                    stratify=stratify,
                    random_state=self._random_seed,
                )
                sample_weight_train = sample_weight_val = None
            else:
                # TODO: incorporate sample_weight in sampling here, as well as
                # stratify
                (
                    X_train,
                    X_val,
                    y_train,
                    y_val,
                    sample_weight_train,
                    sample_weight_val,
                ) = train_test_split(
                    X,
                    y,
                    sample_weight,
                    test_size=self.validation_fraction,
                    stratify=stratify,
                    random_state=self._random_seed,
                )
        else:
            X_train, y_train, sample_weight_train = X, y, sample_weight
            X_val = y_val = sample_weight_val = None

        # Bin the data
        # For ease of use of the API, the user-facing GBDT classes accept the
        # parameter max_bins, which doesn't take into account the bin for
        # missing values (which is always allocated). However, since max_bins
        # isn't the true maximal number of bins, all other private classes
        # (binmapper, histbuilder...) accept n_bins instead, which is the
        # actual total number of bins. Everywhere in the code, the
        # convention is that n_bins == max_bins + 1
        n_bins = self.max_bins + 1  # + 1 for missing values
        self._bin_mapper = _BinMapper(
            n_bins=n_bins,
            is_categorical=self.is_categorical_,
            known_categories=known_categories,
            random_state=self._random_seed,
            n_threads=n_threads,
        )
        X_binned_train = self._bin_data(X_train, is_training_data=True)
        if X_val is not None:
            X_binned_val = self._bin_data(X_val, is_training_data=False)
        else:
            X_binned_val = None

        # Uses binned data to check for missing values
        has_missing_values = (
            (X_binned_train == self._bin_mapper.missing_values_bin_idx_)
            .any(axis=0)
            .astype(np.uint8)
        )

        if self.verbose:
            print("Fitting gradient boosted rounds:")

        n_samples = X_binned_train.shape[0]

        # First time calling fit, or no warm start
        if not (self._is_fitted() and self.warm_start):
            # Clear random state and score attributes
            self._clear_state()

            # initialize raw_predictions: those are the accumulated values
            # predicted by the trees for the training data. raw_predictions has
            # shape (n_samples, n_trees_per_iteration) where
            # n_trees_per_iterations is n_classes in multiclass classification,
            # else 1.
            # self._baseline_prediction has shape (1, n_trees_per_iteration)
            self._baseline_prediction = self._loss.fit_intercept_only(
                y_true=y_train, sample_weight=sample_weight_train
            ).reshape((1, -1))
            raw_predictions = np.zeros(
                shape=(n_samples, self.n_trees_per_iteration_),
                dtype=self._baseline_prediction.dtype,
                order="F",
            )
            raw_predictions += self._baseline_prediction

            # predictors is a matrix (list of lists) of TreePredictor objects
            # with shape (n_iter_, n_trees_per_iteration)
            self._predictors = predictors = []

            # Initialize structures and attributes related to early stopping
            self._scorer = None  # set if scoring != loss
            raw_predictions_val = None  # set if scoring == loss and use val
            self.train_score_ = []
            self.validation_score_ = []

            if self.do_early_stopping_:
                # populate train_score and validation_score with the
                # predictions of the initial model (before the first tree)

                if self.scoring == "loss":
                    # we're going to compute scoring w.r.t the loss. As losses
                    # take raw predictions as input (unlike the scorers), we
                    # can optimize a bit and avoid repeating computing the
                    # predictions of the previous trees. We'll re-use
                    # raw_predictions (as it's needed for training anyway) for
                    # evaluating the training loss, and create
                    # raw_predictions_val for storing the raw predictions of
                    # the validation data.

                    if self._use_validation_data:
                        raw_predictions_val = np.zeros(
                            shape=(X_binned_val.shape[0], self.n_trees_per_iteration_),
                            dtype=self._baseline_prediction.dtype,
                            order="F",
                        )

                        raw_predictions_val += self._baseline_prediction

                    self._check_early_stopping_loss(
                        raw_predictions=raw_predictions,
                        y_train=y_train,
                        sample_weight_train=sample_weight_train,
                        raw_predictions_val=raw_predictions_val,
                        y_val=y_val,
                        sample_weight_val=sample_weight_val,
                        n_threads=n_threads,
                    )
                else:
                    self._scorer = check_scoring(self, self.scoring)
                    # _scorer is a callable with signature (est, X, y) and
                    # calls est.predict() or est.predict_proba() depending on
                    # its nature.
                    # Unfortunately, each call to _scorer() will compute
                    # the predictions of all the trees. So we use a subset of
                    # the training set to compute train scores.

                    # Compute the subsample set
                    (
                        X_binned_small_train,
                        y_small_train,
                        sample_weight_small_train,
                    ) = self._get_small_trainset(
                        X_binned_train, y_train, sample_weight_train, self._random_seed
                    )

                    self._check_early_stopping_scorer(
                        X_binned_small_train,
                        y_small_train,
                        sample_weight_small_train,
                        X_binned_val,
                        y_val,
                        sample_weight_val,
                    )
            begin_at_stage = 0

        # warm start: this is not the first time fit was called
        else:
            # Check that the maximum number of iterations is not smaller
            # than the number of iterations from the previous fit
            if self.max_iter < self.n_iter_:
                raise ValueError(
                    "max_iter=%d must be larger than or equal to "
                    "n_iter_=%d when warm_start==True" % (self.max_iter, self.n_iter_)
                )

            # Convert array attributes to lists
            self.train_score_ = self.train_score_.tolist()
            self.validation_score_ = self.validation_score_.tolist()

            # Compute raw predictions
            raw_predictions = self._raw_predict(X_binned_train, n_threads=n_threads)
            if self.do_early_stopping_ and self._use_validation_data:
                raw_predictions_val = self._raw_predict(
                    X_binned_val, n_threads=n_threads
                )
            else:
                raw_predictions_val = None

            if self.do_early_stopping_ and self.scoring != "loss":
                # Compute the subsample set
                (
                    X_binned_small_train,
                    y_small_train,
                    sample_weight_small_train,
                ) = self._get_small_trainset(
                    X_binned_train, y_train, sample_weight_train, self._random_seed
                )

            # Get the predictors from the previous fit
            predictors = self._predictors

            begin_at_stage = self.n_iter_

        # initialize gradients and hessians (empty arrays).
        # shape = (n_samples, n_trees_per_iteration).
        gradient, hessian = self._loss.init_gradient_and_hessian(
            n_samples=n_samples, dtype=G_H_DTYPE, order="F"
        )

        for iteration in range(begin_at_stage, self.max_iter):
            if self.verbose:
                iteration_start_time = time()
                print(
                    "[{}/{}] ".format(iteration + 1, self.max_iter), end="", flush=True
                )

            # Update gradients and hessians, inplace
            # Note that self._loss expects shape (n_samples,) for
            # n_trees_per_iteration = 1 else shape (n_samples, n_trees_per_iteration).
            if self._loss.constant_hessian:
                self._loss.gradient(
                    y_true=y_train,
                    raw_prediction=raw_predictions,
                    sample_weight=sample_weight_train,
                    gradient_out=gradient,
                    n_threads=n_threads,
                )
            else:
                self._loss.gradient_hessian(
                    y_true=y_train,
                    raw_prediction=raw_predictions,
                    sample_weight=sample_weight_train,
                    gradient_out=gradient,
                    hessian_out=hessian,
                    n_threads=n_threads,
                )

            # Append a list since there may be more than 1 predictor per iter
            predictors.append([])

            # 2-d views of shape (n_samples, n_trees_per_iteration_) or (n_samples, 1)
            # on gradient and hessian to simplify the loop over n_trees_per_iteration_.
            if gradient.ndim == 1:
                g_view = gradient.reshape((-1, 1))
                h_view = hessian.reshape((-1, 1))
            else:
                g_view = gradient
                h_view = hessian

            # Build `n_trees_per_iteration` trees.
            for k in range(self.n_trees_per_iteration_):
                grower = TreeGrower(
                    X_binned=X_binned_train,
                    gradients=g_view[:, k],
                    hessians=h_view[:, k],
                    n_bins=n_bins,
                    n_bins_non_missing=self._bin_mapper.n_bins_non_missing_,
                    has_missing_values=has_missing_values,
                    is_categorical=self.is_categorical_,
                    monotonic_cst=monotonic_cst,
                    interaction_cst=interaction_cst,
                    max_leaf_nodes=self.max_leaf_nodes,
                    max_depth=self.max_depth,
                    min_samples_leaf=self.min_samples_leaf,
                    l2_regularization=self.l2_regularization,
                    shrinkage=self.learning_rate,
                    n_threads=n_threads,
                )
                grower.grow()

                acc_apply_split_time += grower.total_apply_split_time
                acc_find_split_time += grower.total_find_split_time
                acc_compute_hist_time += grower.total_compute_hist_time

                if self._loss.need_update_leaves_values:
                    _update_leaves_values(
                        loss=self._loss,
                        grower=grower,
                        y_true=y_train,
                        raw_prediction=raw_predictions[:, k],
                        sample_weight=sample_weight_train,
                    )

                predictor = grower.make_predictor(
                    binning_thresholds=self._bin_mapper.bin_thresholds_
                )
                predictors[-1].append(predictor)

                # Update raw_predictions with the predictions of the newly
                # created tree.
                tic_pred = time()
                _update_raw_predictions(raw_predictions[:, k], grower, n_threads)
                toc_pred = time()
                acc_prediction_time += toc_pred - tic_pred

            should_early_stop = False
            if self.do_early_stopping_:
                if self.scoring == "loss":
                    # Update raw_predictions_val with the newest tree(s)
                    if self._use_validation_data:
                        for k, pred in enumerate(self._predictors[-1]):
                            raw_predictions_val[:, k] += pred.predict_binned(
                                X_binned_val,
                                self._bin_mapper.missing_values_bin_idx_,
                                n_threads,
                            )

                    should_early_stop = self._check_early_stopping_loss(
                        raw_predictions=raw_predictions,
                        y_train=y_train,
                        sample_weight_train=sample_weight_train,
                        raw_predictions_val=raw_predictions_val,
                        y_val=y_val,
                        sample_weight_val=sample_weight_val,
                        n_threads=n_threads,
                    )

                else:
                    should_early_stop = self._check_early_stopping_scorer(
                        X_binned_small_train,
                        y_small_train,
                        sample_weight_small_train,
                        X_binned_val,
                        y_val,
                        sample_weight_val,
                    )

            if self.verbose:
                self._print_iteration_stats(iteration_start_time)

            # maybe we could also early stop if all the trees are stumps?
            if should_early_stop:
                break

        if self.verbose:
            duration = time() - fit_start_time
            n_total_leaves = sum(
                predictor.get_n_leaf_nodes()
                for predictors_at_ith_iteration in self._predictors
                for predictor in predictors_at_ith_iteration
            )
            n_predictors = sum(
                len(predictors_at_ith_iteration)
                for predictors_at_ith_iteration in self._predictors
            )
            print(
                "Fit {} trees in {:.3f} s, ({} total leaves)".format(
                    n_predictors, duration, n_total_leaves
                )
            )
            print(
                "{:<32} {:.3f}s".format(
                    "Time spent computing histograms:", acc_compute_hist_time
                )
            )
            print(
                "{:<32} {:.3f}s".format(
                    "Time spent finding best splits:", acc_find_split_time
                )
            )
            print(
                "{:<32} {:.3f}s".format(
                    "Time spent applying splits:", acc_apply_split_time
                )
            )
            print(
                "{:<32} {:.3f}s".format("Time spent predicting:", acc_prediction_time)
            )

        self.train_score_ = np.asarray(self.train_score_)
        self.validation_score_ = np.asarray(self.validation_score_)
        del self._in_fit  # hard delete so we're sure it can't be used anymore
        return self

    def _is_fitted(self):
        return len(getattr(self, "_predictors", [])) > 0

    def _clear_state(self):
        """Clear the state of the gradient boosting model."""
        for var in ("train_score_", "validation_score_"):
            if hasattr(self, var):
                delattr(self, var)

    def _get_small_trainset(self, X_binned_train, y_train, sample_weight_train, seed):
        """Compute the indices of the subsample set and return this set.

        For efficiency, we need to subsample the training set to compute scores
        with scorers.
        """
        # TODO: incorporate sample_weights here in `resample`
        subsample_size = 10000
        if X_binned_train.shape[0] > subsample_size:
            indices = np.arange(X_binned_train.shape[0])
            stratify = y_train if is_classifier(self) else None
            indices = resample(
                indices,
                n_samples=subsample_size,
                replace=False,
                random_state=seed,
                stratify=stratify,
            )
            X_binned_small_train = X_binned_train[indices]
            y_small_train = y_train[indices]
            if sample_weight_train is not None:
                sample_weight_small_train = sample_weight_train[indices]
            else:
                sample_weight_small_train = None
            X_binned_small_train = np.ascontiguousarray(X_binned_small_train)
            return (X_binned_small_train, y_small_train, sample_weight_small_train)
        else:
            return X_binned_train, y_train, sample_weight_train

    def _check_early_stopping_scorer(
        self,
        X_binned_small_train,
        y_small_train,
        sample_weight_small_train,
        X_binned_val,
        y_val,
        sample_weight_val,
    ):
        """Check if fitting should be early-stopped based on scorer.

        Scores are computed on validation data or on training data.
        """
        if is_classifier(self):
            y_small_train = self.classes_[y_small_train.astype(int)]

        if sample_weight_small_train is None:
            self.train_score_.append(
                self._scorer(self, X_binned_small_train, y_small_train)
            )
        else:
            self.train_score_.append(
                self._scorer(
                    self,
                    X_binned_small_train,
                    y_small_train,
                    sample_weight=sample_weight_small_train,
                )
            )

        if self._use_validation_data:
            if is_classifier(self):
                y_val = self.classes_[y_val.astype(int)]
            if sample_weight_val is None:
                self.validation_score_.append(self._scorer(self, X_binned_val, y_val))
            else:
                self.validation_score_.append(
                    self._scorer(
                        self, X_binned_val, y_val, sample_weight=sample_weight_val
                    )
                )
            return self._should_stop(self.validation_score_)
        else:
            return self._should_stop(self.train_score_)

    def _check_early_stopping_loss(
        self,
        raw_predictions,
        y_train,
        sample_weight_train,
        raw_predictions_val,
        y_val,
        sample_weight_val,
        n_threads=1,
    ):
        """Check if fitting should be early-stopped based on loss.

        Scores are computed on validation data or on training data.
        """
        self.train_score_.append(
            -self._loss(
                y_true=y_train,
                raw_prediction=raw_predictions,
                sample_weight=sample_weight_train,
                n_threads=n_threads,
            )
        )

        if self._use_validation_data:
            self.validation_score_.append(
                -self._loss(
                    y_true=y_val,
                    raw_prediction=raw_predictions_val,
                    sample_weight=sample_weight_val,
                    n_threads=n_threads,
                )
            )
            return self._should_stop(self.validation_score_)
        else:
            return self._should_stop(self.train_score_)

    def _should_stop(self, scores):
        """
        Return True (do early stopping) if the last n scores aren't better
        than the (n-1)th-to-last score, up to some tolerance.
        """
        reference_position = self.n_iter_no_change + 1
        if len(scores) < reference_position:
            return False

        # A higher score is always better. Higher tol means that it will be
        # harder for subsequent iteration to be considered an improvement upon
        # the reference score, and therefore it is more likely to early stop
        # because of the lack of significant improvement.
        reference_score = scores[-reference_position] + self.tol
        recent_scores = scores[-reference_position + 1 :]
        recent_improvements = [score > reference_score for score in recent_scores]
        return not any(recent_improvements)

    def _bin_data(self, X, is_training_data):
        """Bin data X.

        If is_training_data, then fit the _bin_mapper attribute.
        Else, the binned data is converted to a C-contiguous array.
        """

        description = "training" if is_training_data else "validation"
        if self.verbose:
            print(
                "Binning {:.3f} GB of {} data: ".format(X.nbytes / 1e9, description),
                end="",
                flush=True,
            )
        tic = time()
        if is_training_data:
            X_binned = self._bin_mapper.fit_transform(X)  # F-aligned array
        else:
            X_binned = self._bin_mapper.transform(X)  # F-aligned array
            # We convert the array to C-contiguous since predicting is faster
            # with this layout (training is faster on F-arrays though)
            X_binned = np.ascontiguousarray(X_binned)
        toc = time()
        if self.verbose:
            duration = toc - tic
            print("{:.3f} s".format(duration))

        return X_binned

    def _print_iteration_stats(self, iteration_start_time):
        """Print info about the current fitting iteration."""
        log_msg = ""

        predictors_of_ith_iteration = [
            predictors_list
            for predictors_list in self._predictors[-1]
            if predictors_list
        ]
        n_trees = len(predictors_of_ith_iteration)
        max_depth = max(
            predictor.get_max_depth() for predictor in predictors_of_ith_iteration
        )
        n_leaves = sum(
            predictor.get_n_leaf_nodes() for predictor in predictors_of_ith_iteration
        )

        if n_trees == 1:
            log_msg += "{} tree, {} leaves, ".format(n_trees, n_leaves)
        else:
            log_msg += "{} trees, {} leaves ".format(n_trees, n_leaves)
            log_msg += "({} on avg), ".format(int(n_leaves / n_trees))

        log_msg += "max depth = {}, ".format(max_depth)

        if self.do_early_stopping_:
            if self.scoring == "loss":
                factor = -1  # score_ arrays contain the negative loss
                name = "loss"
            else:
                factor = 1
                name = "score"
            log_msg += "train {}: {:.5f}, ".format(name, factor * self.train_score_[-1])
            if self._use_validation_data:
                log_msg += "val {}: {:.5f}, ".format(
                    name, factor * self.validation_score_[-1]
                )

        iteration_time = time() - iteration_start_time
        log_msg += "in {:0.3f}s".format(iteration_time)

        print(log_msg)

    def _raw_predict(self, X, n_threads=None):
        """Return the sum of the leaves values over all predictors.

        Parameters
        ----------
        X : array-like of shape (n_samples, n_features)
            The input samples.
        n_threads : int, default=None
            Number of OpenMP threads to use. `_openmp_effective_n_threads` is called
            to determine the effective number of threads use, which takes cgroups CPU
            quotes into account. See the docstring of `_openmp_effective_n_threads`
            for details.

        Returns
        -------
        raw_predictions : array, shape (n_samples, n_trees_per_iteration)
            The raw predicted values.
        """
        is_binned = getattr(self, "_in_fit", False)
        if not is_binned:
            X = self._validate_data(
                X, dtype=X_DTYPE, force_all_finite=False, reset=False
            )
        check_is_fitted(self)
        if X.shape[1] != self._n_features:
            raise ValueError(
                "X has {} features but this estimator was trained with "
                "{} features.".format(X.shape[1], self._n_features)
            )
        n_samples = X.shape[0]
        raw_predictions = np.zeros(
            shape=(n_samples, self.n_trees_per_iteration_),
            dtype=self._baseline_prediction.dtype,
            order="F",
        )
        raw_predictions += self._baseline_prediction

        # We intentionally decouple the number of threads used at prediction
        # time from the number of threads used at fit time because the model
        # can be deployed on a different machine for prediction purposes.
        n_threads = _openmp_effective_n_threads(n_threads)
        self._predict_iterations(
            X, self._predictors, raw_predictions, is_binned, n_threads
        )
        return raw_predictions

    def _predict_iterations(self, X, predictors, raw_predictions, is_binned, n_threads):
        """Add the predictions of the predictors to raw_predictions."""
        if not is_binned:
            (
                known_cat_bitsets,
                f_idx_map,
            ) = self._bin_mapper.make_known_categories_bitsets()

        for predictors_of_ith_iteration in predictors:
            for k, predictor in enumerate(predictors_of_ith_iteration):
                if is_binned:
                    predict = partial(
                        predictor.predict_binned,
                        missing_values_bin_idx=self._bin_mapper.missing_values_bin_idx_,
                        n_threads=n_threads,
                    )
                else:
                    predict = partial(
                        predictor.predict,
                        known_cat_bitsets=known_cat_bitsets,
                        f_idx_map=f_idx_map,
                        n_threads=n_threads,
                    )
                raw_predictions[:, k] += predict(X)

    def _staged_raw_predict(self, X):
        """Compute raw predictions of ``X`` for each iteration.

        This method allows monitoring (i.e. determine error on testing set)
        after each stage.

        Parameters
        ----------
        X : array-like of shape (n_samples, n_features)
            The input samples.

        Yields
        ------
        raw_predictions : generator of ndarray of shape \
            (n_samples, n_trees_per_iteration)
            The raw predictions of the input samples. The order of the
            classes corresponds to that in the attribute :term:`classes_`.
        """
        X = self._validate_data(X, dtype=X_DTYPE, force_all_finite=False, reset=False)
        check_is_fitted(self)
        if X.shape[1] != self._n_features:
            raise ValueError(
                "X has {} features but this estimator was trained with "
                "{} features.".format(X.shape[1], self._n_features)
            )
        n_samples = X.shape[0]
        raw_predictions = np.zeros(
            shape=(n_samples, self.n_trees_per_iteration_),
            dtype=self._baseline_prediction.dtype,
            order="F",
        )
        raw_predictions += self._baseline_prediction

        # We intentionally decouple the number of threads used at prediction
        # time from the number of threads used at fit time because the model
        # can be deployed on a different machine for prediction purposes.
        n_threads = _openmp_effective_n_threads()
        for iteration in range(len(self._predictors)):
            self._predict_iterations(
                X,
                self._predictors[iteration : iteration + 1],
                raw_predictions,
                is_binned=False,
                n_threads=n_threads,
            )
            yield raw_predictions.copy()

    def _compute_partial_dependence_recursion(self, grid, target_features):
        """Fast partial dependence computation.

        Parameters
        ----------
        grid : ndarray, shape (n_samples, n_target_features)
            The grid points on which the partial dependence should be
            evaluated.
        target_features : ndarray, shape (n_target_features)
            The set of target features for which the partial dependence
            should be evaluated.

        Returns
        -------
        averaged_predictions : ndarray, shape \
                (n_trees_per_iteration, n_samples)
            The value of the partial dependence function on each grid point.
        """

        if getattr(self, "_fitted_with_sw", False):
            raise NotImplementedError(
                "{} does not support partial dependence "
                "plots with the 'recursion' method when "
                "sample weights were given during fit "
                "time.".format(self.__class__.__name__)
            )

        grid = np.asarray(grid, dtype=X_DTYPE, order="C")
        averaged_predictions = np.zeros(
            (self.n_trees_per_iteration_, grid.shape[0]), dtype=Y_DTYPE
        )

        for predictors_of_ith_iteration in self._predictors:
            for k, predictor in enumerate(predictors_of_ith_iteration):
                predictor.compute_partial_dependence(
                    grid, target_features, averaged_predictions[k]
                )
        # Note that the learning rate is already accounted for in the leaves
        # values.

        return averaged_predictions

    def _more_tags(self):
        return {"allow_nan": True}

    @abstractmethod
    def _get_loss(self, sample_weight):
        pass

    @abstractmethod
    def _encode_y(self, y=None):
        pass

    @property
    def n_iter_(self):
        """Number of iterations of the boosting process."""
        check_is_fitted(self)
        return len(self._predictors)


class HistGradientBoostingRegressor(RegressorMixin, BaseHistGradientBoosting):
    """Histogram-based Gradient Boosting Regression Tree.

    This estimator is much faster than
    :class:`GradientBoostingRegressor<sklearn.ensemble.GradientBoostingRegressor>`
    for big datasets (n_samples >= 10 000).

    This estimator has native support for missing values (NaNs). During
    training, the tree grower learns at each split point whether samples
    with missing values should go to the left or right child, based on the
    potential gain. When predicting, samples with missing values are
    assigned to the left or right child consequently. If no missing values
    were encountered for a given feature during training, then samples with
    missing values are mapped to whichever child has the most samples.

    This implementation is inspired by
    `LightGBM <https://github.com/Microsoft/LightGBM>`_.

    Read more in the :ref:`User Guide <histogram_based_gradient_boosting>`.

    .. versionadded:: 0.21

    Parameters
    ----------
    loss : {'squared_error', 'absolute_error', 'gamma', 'poisson', 'quantile'}, \
            default='squared_error'
        The loss function to use in the boosting process. Note that the
        "squared error", "gamma" and "poisson" losses actually implement
        "half least squares loss", "half gamma deviance" and "half poisson
        deviance" to simplify the computation of the gradient. Furthermore,
        "gamma" and "poisson" losses internally use a log-link, "gamma"
        requires ``y > 0`` and "poisson" requires ``y >= 0``.
        "quantile" uses the pinball loss.

        .. versionchanged:: 0.23
           Added option 'poisson'.

        .. versionchanged:: 1.1
           Added option 'quantile'.

        .. versionchanged:: 1.3
           Added option 'gamma'.

    quantile : float, default=None
        If loss is "quantile", this parameter specifies which quantile to be estimated
        and must be between 0 and 1.
    learning_rate : float, default=0.1
        The learning rate, also known as *shrinkage*. This is used as a
        multiplicative factor for the leaves values. Use ``1`` for no
        shrinkage.
    max_iter : int, default=100
        The maximum number of iterations of the boosting process, i.e. the
        maximum number of trees.
    max_leaf_nodes : int or None, default=31
        The maximum number of leaves for each tree. Must be strictly greater
        than 1. If None, there is no maximum limit.
    max_depth : int or None, default=None
        The maximum depth of each tree. The depth of a tree is the number of
        edges to go from the root to the deepest leaf.
        Depth isn't constrained by default.
    min_samples_leaf : int, default=20
        The minimum number of samples per leaf. For small datasets with less
        than a few hundred samples, it is recommended to lower this value
        since only very shallow trees would be built.
    l2_regularization : float, default=0
        The L2 regularization parameter. Use ``0`` for no regularization
        (default).
    max_bins : int, default=255
        The maximum number of bins to use for non-missing values. Before
        training, each feature of the input array `X` is binned into
        integer-valued bins, which allows for a much faster training stage.
        Features with a small number of unique values may use less than
        ``max_bins`` bins. In addition to the ``max_bins`` bins, one more bin
        is always reserved for missing values. Must be no larger than 255.
    categorical_features : array-like of {bool, int, str} of shape (n_features) \
            or shape (n_categorical_features,), default=None
        Indicates the categorical features.

        - None : no feature will be considered categorical.
        - boolean array-like : boolean mask indicating categorical features.
        - integer array-like : integer indices indicating categorical
          features.
        - str array-like: names of categorical features (assuming the training
          data has feature names).

        For each categorical feature, there must be at most `max_bins` unique
        categories, and each categorical value must be less then `max_bins - 1`.
        Negative values for categorical features are treated as missing values.
<<<<<<< HEAD
=======
        All categorical values are converted to floating point numbers.
        This means that categorical values of 1.0 and 1 are treated as
        the same category.
>>>>>>> 2ab1d81e

        Read more in the :ref:`User Guide <categorical_support_gbdt>`.

        .. versionadded:: 0.24

        .. versionchanged:: 1.2
           Added support for feature names.

    monotonic_cst : array-like of int of shape (n_features) or dict, default=None
        Monotonic constraint to enforce on each feature are specified using the
        following integer values:

        - 1: monotonic increase
        - 0: no constraint
        - -1: monotonic decrease

        If a dict with str keys, map feature to monotonic constraints by name.
        If an array, the features are mapped to constraints by position. See
        :ref:`monotonic_cst_features_names` for a usage example.

        The constraints are only valid for binary classifications and hold
        over the probability of the positive class.
        Read more in the :ref:`User Guide <monotonic_cst_gbdt>`.

        .. versionadded:: 0.23

        .. versionchanged:: 1.2
           Accept dict of constraints with feature names as keys.

    interaction_cst : {"pairwise", "no_interactions"} or sequence of lists/tuples/sets \
            of int, default=None
        Specify interaction constraints, the sets of features which can
        interact with each other in child node splits.

        Each item specifies the set of feature indices that are allowed
        to interact with each other. If there are more features than
        specified in these constraints, they are treated as if they were
        specified as an additional set.

        The strings "pairwise" and "no_interactions" are shorthands for
        allowing only pairwise or no interactions, respectively.

        For instance, with 5 features in total, `interaction_cst=[{0, 1}]`
        is equivalent to `interaction_cst=[{0, 1}, {2, 3, 4}]`,
        and specifies that each branch of a tree will either only split
        on features 0 and 1 or only split on features 2, 3 and 4.

        .. versionadded:: 1.2

    warm_start : bool, default=False
        When set to ``True``, reuse the solution of the previous call to fit
        and add more estimators to the ensemble. For results to be valid, the
        estimator should be re-trained on the same data only.
        See :term:`the Glossary <warm_start>`.
    early_stopping : 'auto' or bool, default='auto'
        If 'auto', early stopping is enabled if the sample size is larger than
        10000. If True, early stopping is enabled, otherwise early stopping is
        disabled.

        .. versionadded:: 0.23

    scoring : str or callable or None, default='loss'
        Scoring parameter to use for early stopping. It can be a single
        string (see :ref:`scoring_parameter`) or a callable (see
        :ref:`scoring`). If None, the estimator's default scorer is used. If
        ``scoring='loss'``, early stopping is checked w.r.t the loss value.
        Only used if early stopping is performed.
    validation_fraction : int or float or None, default=0.1
        Proportion (or absolute size) of training data to set aside as
        validation data for early stopping. If None, early stopping is done on
        the training data. Only used if early stopping is performed.
    n_iter_no_change : int, default=10
        Used to determine when to "early stop". The fitting process is
        stopped when none of the last ``n_iter_no_change`` scores are better
        than the ``n_iter_no_change - 1`` -th-to-last one, up to some
        tolerance. Only used if early stopping is performed.
    tol : float, default=1e-7
        The absolute tolerance to use when comparing scores during early
        stopping. The higher the tolerance, the more likely we are to early
        stop: higher tolerance means that it will be harder for subsequent
        iterations to be considered an improvement upon the reference score.
    verbose : int, default=0
        The verbosity level. If not zero, print some information about the
        fitting process.
    random_state : int, RandomState instance or None, default=None
        Pseudo-random number generator to control the subsampling in the
        binning process, and the train/validation data split if early stopping
        is enabled.
        Pass an int for reproducible output across multiple function calls.
        See :term:`Glossary <random_state>`.

    Attributes
    ----------
    do_early_stopping_ : bool
        Indicates whether early stopping is used during training.
    n_iter_ : int
        The number of iterations as selected by early stopping, depending on
        the `early_stopping` parameter. Otherwise it corresponds to max_iter.
    n_trees_per_iteration_ : int
        The number of tree that are built at each iteration. For regressors,
        this is always 1.
    train_score_ : ndarray, shape (n_iter_+1,)
        The scores at each iteration on the training data. The first entry
        is the score of the ensemble before the first iteration. Scores are
        computed according to the ``scoring`` parameter. If ``scoring`` is
        not 'loss', scores are computed on a subset of at most 10 000
        samples. Empty if no early stopping.
    validation_score_ : ndarray, shape (n_iter_+1,)
        The scores at each iteration on the held-out validation data. The
        first entry is the score of the ensemble before the first iteration.
        Scores are computed according to the ``scoring`` parameter. Empty if
        no early stopping or if ``validation_fraction`` is None.
    is_categorical_ : ndarray, shape (n_features, ) or None
        Boolean mask for the categorical features. ``None`` if there are no
        categorical features.
    n_features_in_ : int
        Number of features seen during :term:`fit`.

        .. versionadded:: 0.24
    feature_names_in_ : ndarray of shape (`n_features_in_`,)
        Names of features seen during :term:`fit`. Defined only when `X`
        has feature names that are all strings.

        .. versionadded:: 1.0

    See Also
    --------
    GradientBoostingRegressor : Exact gradient boosting method that does not
        scale as good on datasets with a large number of samples.
    sklearn.tree.DecisionTreeRegressor : A decision tree regressor.
    RandomForestRegressor : A meta-estimator that fits a number of decision
        tree regressors on various sub-samples of the dataset and uses
        averaging to improve the statistical performance and control
        over-fitting.
    AdaBoostRegressor : A meta-estimator that begins by fitting a regressor
        on the original dataset and then fits additional copies of the
        regressor on the same dataset but where the weights of instances are
        adjusted according to the error of the current prediction. As such,
        subsequent regressors focus more on difficult cases.

    Examples
    --------
    >>> from sklearn.ensemble import HistGradientBoostingRegressor
    >>> from sklearn.datasets import load_diabetes
    >>> X, y = load_diabetes(return_X_y=True)
    >>> est = HistGradientBoostingRegressor().fit(X, y)
    >>> est.score(X, y)
    0.92...
    """

    _parameter_constraints: dict = {
        **BaseHistGradientBoosting._parameter_constraints,
        "loss": [
            StrOptions(
                {
                    "squared_error",
                    "absolute_error",
                    "poisson",
                    "gamma",
                    "quantile",
                }
            ),
            BaseLoss,
        ],
        "quantile": [Interval(Real, 0, 1, closed="both"), None],
    }

    def __init__(
        self,
        loss="squared_error",
        *,
        quantile=None,
        learning_rate=0.1,
        max_iter=100,
        max_leaf_nodes=31,
        max_depth=None,
        min_samples_leaf=20,
        l2_regularization=0.0,
        max_bins=255,
        categorical_features=None,
        monotonic_cst=None,
        interaction_cst=None,
        warm_start=False,
        early_stopping="auto",
        scoring="loss",
        validation_fraction=0.1,
        n_iter_no_change=10,
        tol=1e-7,
        verbose=0,
        random_state=None,
    ):
        super(HistGradientBoostingRegressor, self).__init__(
            loss=loss,
            learning_rate=learning_rate,
            max_iter=max_iter,
            max_leaf_nodes=max_leaf_nodes,
            max_depth=max_depth,
            min_samples_leaf=min_samples_leaf,
            l2_regularization=l2_regularization,
            max_bins=max_bins,
            monotonic_cst=monotonic_cst,
            interaction_cst=interaction_cst,
            categorical_features=categorical_features,
            early_stopping=early_stopping,
            warm_start=warm_start,
            scoring=scoring,
            validation_fraction=validation_fraction,
            n_iter_no_change=n_iter_no_change,
            tol=tol,
            verbose=verbose,
            random_state=random_state,
        )
        self.quantile = quantile

    def predict(self, X):
        """Predict values for X.

        Parameters
        ----------
        X : array-like, shape (n_samples, n_features)
            The input samples.

        Returns
        -------
        y : ndarray, shape (n_samples,)
            The predicted values.
        """
        check_is_fitted(self)
        # Return inverse link of raw predictions after converting
        # shape (n_samples, 1) to (n_samples,)
        return self._loss.link.inverse(self._raw_predict(X).ravel())

    def staged_predict(self, X):
        """Predict regression target for each iteration.

        This method allows monitoring (i.e. determine error on testing set)
        after each stage.

        .. versionadded:: 0.24

        Parameters
        ----------
        X : array-like of shape (n_samples, n_features)
            The input samples.

        Yields
        ------
        y : generator of ndarray of shape (n_samples,)
            The predicted values of the input samples, for each iteration.
        """
        for raw_predictions in self._staged_raw_predict(X):
            yield self._loss.link.inverse(raw_predictions.ravel())

    def _encode_y(self, y):
        # Just convert y to the expected dtype
        self.n_trees_per_iteration_ = 1
        y = y.astype(Y_DTYPE, copy=False)
        if self.loss == "gamma":
            # Ensure y > 0
            if not np.all(y > 0):
                raise ValueError("loss='gamma' requires strictly positive y.")
        elif self.loss == "poisson":
            # Ensure y >= 0 and sum(y) > 0
            if not (np.all(y >= 0) and np.sum(y) > 0):
                raise ValueError(
                    "loss='poisson' requires non-negative y and sum(y) > 0."
                )
        return y

    def _get_loss(self, sample_weight):
        if self.loss == "quantile":
            return _LOSSES[self.loss](
                sample_weight=sample_weight, quantile=self.quantile
            )
        else:
            return _LOSSES[self.loss](sample_weight=sample_weight)


class HistGradientBoostingClassifier(ClassifierMixin, BaseHistGradientBoosting):
    """Histogram-based Gradient Boosting Classification Tree.

    This estimator is much faster than
    :class:`GradientBoostingClassifier<sklearn.ensemble.GradientBoostingClassifier>`
    for big datasets (n_samples >= 10 000).

    This estimator has native support for missing values (NaNs). During
    training, the tree grower learns at each split point whether samples
    with missing values should go to the left or right child, based on the
    potential gain. When predicting, samples with missing values are
    assigned to the left or right child consequently. If no missing values
    were encountered for a given feature during training, then samples with
    missing values are mapped to whichever child has the most samples.

    This implementation is inspired by
    `LightGBM <https://github.com/Microsoft/LightGBM>`_.

    Read more in the :ref:`User Guide <histogram_based_gradient_boosting>`.

    .. versionadded:: 0.21

    Parameters
    ----------
    loss : {'log_loss'}, default='log_loss'
        The loss function to use in the boosting process.

        For binary classification problems, 'log_loss' is also known as logistic loss,
        binomial deviance or binary crossentropy. Internally, the model fits one tree
        per boosting iteration and uses the logistic sigmoid function (expit) as
        inverse link function to compute the predicted positive class probability.

        For multiclass classification problems, 'log_loss' is also known as multinomial
        deviance or categorical crossentropy. Internally, the model fits one tree per
        boosting iteration and per class and uses the softmax function as inverse link
        function to compute the predicted probabilities of the classes.

    learning_rate : float, default=0.1
        The learning rate, also known as *shrinkage*. This is used as a
        multiplicative factor for the leaves values. Use ``1`` for no
        shrinkage.
    max_iter : int, default=100
        The maximum number of iterations of the boosting process, i.e. the
        maximum number of trees for binary classification. For multiclass
        classification, `n_classes` trees per iteration are built.
    max_leaf_nodes : int or None, default=31
        The maximum number of leaves for each tree. Must be strictly greater
        than 1. If None, there is no maximum limit.
    max_depth : int or None, default=None
        The maximum depth of each tree. The depth of a tree is the number of
        edges to go from the root to the deepest leaf.
        Depth isn't constrained by default.
    min_samples_leaf : int, default=20
        The minimum number of samples per leaf. For small datasets with less
        than a few hundred samples, it is recommended to lower this value
        since only very shallow trees would be built.
    l2_regularization : float, default=0
        The L2 regularization parameter. Use 0 for no regularization.
    max_bins : int, default=255
        The maximum number of bins to use for non-missing values. Before
        training, each feature of the input array `X` is binned into
        integer-valued bins, which allows for a much faster training stage.
        Features with a small number of unique values may use less than
        ``max_bins`` bins. In addition to the ``max_bins`` bins, one more bin
        is always reserved for missing values. Must be no larger than 255.
    categorical_features : array-like of {bool, int, str} of shape (n_features) \
            or shape (n_categorical_features,), default=None
        Indicates the categorical features.

        - None : no feature will be considered categorical.
        - boolean array-like : boolean mask indicating categorical features.
        - integer array-like : integer indices indicating categorical
          features.
        - str array-like: names of categorical features (assuming the training
          data has feature names).

        For each categorical feature, there must be at most `max_bins` unique
        categories, and each categorical value must be less then `max_bins - 1`.
        Negative values for categorical features are treated as missing values.
<<<<<<< HEAD
=======
        All categorical values are converted to floating point numbers.
        This means that categorical values of 1.0 and 1 are treated as
        the same category.
>>>>>>> 2ab1d81e

        Read more in the :ref:`User Guide <categorical_support_gbdt>`.

        .. versionadded:: 0.24

        .. versionchanged:: 1.2
           Added support for feature names.

    monotonic_cst : array-like of int of shape (n_features) or dict, default=None
        Monotonic constraint to enforce on each feature are specified using the
        following integer values:

        - 1: monotonic increase
        - 0: no constraint
        - -1: monotonic decrease

        If a dict with str keys, map feature to monotonic constraints by name.
        If an array, the features are mapped to constraints by position. See
        :ref:`monotonic_cst_features_names` for a usage example.

        The constraints are only valid for binary classifications and hold
        over the probability of the positive class.
        Read more in the :ref:`User Guide <monotonic_cst_gbdt>`.

        .. versionadded:: 0.23

        .. versionchanged:: 1.2
           Accept dict of constraints with feature names as keys.

    interaction_cst : {"pairwise", "no_interactions"} or sequence of lists/tuples/sets \
            of int, default=None
        Specify interaction constraints, the sets of features which can
        interact with each other in child node splits.

        Each item specifies the set of feature indices that are allowed
        to interact with each other. If there are more features than
        specified in these constraints, they are treated as if they were
        specified as an additional set.

        The strings "pairwise" and "no_interactions" are shorthands for
        allowing only pairwise or no interactions, respectively.

        For instance, with 5 features in total, `interaction_cst=[{0, 1}]`
        is equivalent to `interaction_cst=[{0, 1}, {2, 3, 4}]`,
        and specifies that each branch of a tree will either only split
        on features 0 and 1 or only split on features 2, 3 and 4.

        .. versionadded:: 1.2

    warm_start : bool, default=False
        When set to ``True``, reuse the solution of the previous call to fit
        and add more estimators to the ensemble. For results to be valid, the
        estimator should be re-trained on the same data only.
        See :term:`the Glossary <warm_start>`.
    early_stopping : 'auto' or bool, default='auto'
        If 'auto', early stopping is enabled if the sample size is larger than
        10000. If True, early stopping is enabled, otherwise early stopping is
        disabled.

        .. versionadded:: 0.23

    scoring : str or callable or None, default='loss'
        Scoring parameter to use for early stopping. It can be a single
        string (see :ref:`scoring_parameter`) or a callable (see
        :ref:`scoring`). If None, the estimator's default scorer
        is used. If ``scoring='loss'``, early stopping is checked
        w.r.t the loss value. Only used if early stopping is performed.
    validation_fraction : int or float or None, default=0.1
        Proportion (or absolute size) of training data to set aside as
        validation data for early stopping. If None, early stopping is done on
        the training data. Only used if early stopping is performed.
    n_iter_no_change : int, default=10
        Used to determine when to "early stop". The fitting process is
        stopped when none of the last ``n_iter_no_change`` scores are better
        than the ``n_iter_no_change - 1`` -th-to-last one, up to some
        tolerance. Only used if early stopping is performed.
    tol : float, default=1e-7
        The absolute tolerance to use when comparing scores. The higher the
        tolerance, the more likely we are to early stop: higher tolerance
        means that it will be harder for subsequent iterations to be
        considered an improvement upon the reference score.
    verbose : int, default=0
        The verbosity level. If not zero, print some information about the
        fitting process.
    random_state : int, RandomState instance or None, default=None
        Pseudo-random number generator to control the subsampling in the
        binning process, and the train/validation data split if early stopping
        is enabled.
        Pass an int for reproducible output across multiple function calls.
        See :term:`Glossary <random_state>`.
    class_weight : dict or 'balanced', default=None
        Weights associated with classes in the form `{class_label: weight}`.
        If not given, all classes are supposed to have weight one.
        The "balanced" mode uses the values of y to automatically adjust
        weights inversely proportional to class frequencies in the input data
        as `n_samples / (n_classes * np.bincount(y))`.
        Note that these weights will be multiplied with sample_weight (passed
        through the fit method) if `sample_weight` is specified.

        .. versionadded:: 1.2

    Attributes
    ----------
    classes_ : array, shape = (n_classes,)
        Class labels.
    do_early_stopping_ : bool
        Indicates whether early stopping is used during training.
    n_iter_ : int
        The number of iterations as selected by early stopping, depending on
        the `early_stopping` parameter. Otherwise it corresponds to max_iter.
    n_trees_per_iteration_ : int
        The number of tree that are built at each iteration. This is equal to 1
        for binary classification, and to ``n_classes`` for multiclass
        classification.
    train_score_ : ndarray, shape (n_iter_+1,)
        The scores at each iteration on the training data. The first entry
        is the score of the ensemble before the first iteration. Scores are
        computed according to the ``scoring`` parameter. If ``scoring`` is
        not 'loss', scores are computed on a subset of at most 10 000
        samples. Empty if no early stopping.
    validation_score_ : ndarray, shape (n_iter_+1,)
        The scores at each iteration on the held-out validation data. The
        first entry is the score of the ensemble before the first iteration.
        Scores are computed according to the ``scoring`` parameter. Empty if
        no early stopping or if ``validation_fraction`` is None.
    is_categorical_ : ndarray, shape (n_features, ) or None
        Boolean mask for the categorical features. ``None`` if there are no
        categorical features.
    n_features_in_ : int
        Number of features seen during :term:`fit`.

        .. versionadded:: 0.24
    feature_names_in_ : ndarray of shape (`n_features_in_`,)
        Names of features seen during :term:`fit`. Defined only when `X`
        has feature names that are all strings.

        .. versionadded:: 1.0

    See Also
    --------
    GradientBoostingClassifier : Exact gradient boosting method that does not
        scale as good on datasets with a large number of samples.
    sklearn.tree.DecisionTreeClassifier : A decision tree classifier.
    RandomForestClassifier : A meta-estimator that fits a number of decision
        tree classifiers on various sub-samples of the dataset and uses
        averaging to improve the predictive accuracy and control over-fitting.
    AdaBoostClassifier : A meta-estimator that begins by fitting a classifier
        on the original dataset and then fits additional copies of the
        classifier on the same dataset where the weights of incorrectly
        classified instances are adjusted such that subsequent classifiers
        focus more on difficult cases.

    Examples
    --------
    >>> from sklearn.ensemble import HistGradientBoostingClassifier
    >>> from sklearn.datasets import load_iris
    >>> X, y = load_iris(return_X_y=True)
    >>> clf = HistGradientBoostingClassifier().fit(X, y)
    >>> clf.score(X, y)
    1.0
    """

    _parameter_constraints: dict = {
        **BaseHistGradientBoosting._parameter_constraints,
        "loss": [StrOptions({"log_loss"}), BaseLoss],
        "class_weight": [dict, StrOptions({"balanced"}), None],
    }

    def __init__(
        self,
        loss="log_loss",
        *,
        learning_rate=0.1,
        max_iter=100,
        max_leaf_nodes=31,
        max_depth=None,
        min_samples_leaf=20,
        l2_regularization=0.0,
        max_bins=255,
        categorical_features=None,
        monotonic_cst=None,
        interaction_cst=None,
        warm_start=False,
        early_stopping="auto",
        scoring="loss",
        validation_fraction=0.1,
        n_iter_no_change=10,
        tol=1e-7,
        verbose=0,
        random_state=None,
        class_weight=None,
    ):
        super(HistGradientBoostingClassifier, self).__init__(
            loss=loss,
            learning_rate=learning_rate,
            max_iter=max_iter,
            max_leaf_nodes=max_leaf_nodes,
            max_depth=max_depth,
            min_samples_leaf=min_samples_leaf,
            l2_regularization=l2_regularization,
            max_bins=max_bins,
            categorical_features=categorical_features,
            monotonic_cst=monotonic_cst,
            interaction_cst=interaction_cst,
            warm_start=warm_start,
            early_stopping=early_stopping,
            scoring=scoring,
            validation_fraction=validation_fraction,
            n_iter_no_change=n_iter_no_change,
            tol=tol,
            verbose=verbose,
            random_state=random_state,
        )
        self.class_weight = class_weight

    def _finalize_sample_weight(self, sample_weight, y):
        """Adjust sample_weights with class_weights."""
        if self.class_weight is None:
            return sample_weight

        expanded_class_weight = compute_sample_weight(self.class_weight, y)

        if sample_weight is not None:
            return sample_weight * expanded_class_weight
        else:
            return expanded_class_weight

    def predict(self, X):
        """Predict classes for X.

        Parameters
        ----------
        X : array-like, shape (n_samples, n_features)
            The input samples.

        Returns
        -------
        y : ndarray, shape (n_samples,)
            The predicted classes.
        """
        # TODO: This could be done in parallel
        encoded_classes = np.argmax(self.predict_proba(X), axis=1)
        return self.classes_[encoded_classes]

    def staged_predict(self, X):
        """Predict classes at each iteration.

        This method allows monitoring (i.e. determine error on testing set)
        after each stage.

        .. versionadded:: 0.24

        Parameters
        ----------
        X : array-like of shape (n_samples, n_features)
            The input samples.

        Yields
        ------
        y : generator of ndarray of shape (n_samples,)
            The predicted classes of the input samples, for each iteration.
        """
        for proba in self.staged_predict_proba(X):
            encoded_classes = np.argmax(proba, axis=1)
            yield self.classes_.take(encoded_classes, axis=0)

    def predict_proba(self, X):
        """Predict class probabilities for X.

        Parameters
        ----------
        X : array-like, shape (n_samples, n_features)
            The input samples.

        Returns
        -------
        p : ndarray, shape (n_samples, n_classes)
            The class probabilities of the input samples.
        """
        raw_predictions = self._raw_predict(X)
        return self._loss.predict_proba(raw_predictions)

    def staged_predict_proba(self, X):
        """Predict class probabilities at each iteration.

        This method allows monitoring (i.e. determine error on testing set)
        after each stage.

        Parameters
        ----------
        X : array-like of shape (n_samples, n_features)
            The input samples.

        Yields
        ------
        y : generator of ndarray of shape (n_samples,)
            The predicted class probabilities of the input samples,
            for each iteration.
        """
        for raw_predictions in self._staged_raw_predict(X):
            yield self._loss.predict_proba(raw_predictions)

    def decision_function(self, X):
        """Compute the decision function of ``X``.

        Parameters
        ----------
        X : array-like, shape (n_samples, n_features)
            The input samples.

        Returns
        -------
        decision : ndarray, shape (n_samples,) or \
                (n_samples, n_trees_per_iteration)
            The raw predicted values (i.e. the sum of the trees leaves) for
            each sample. n_trees_per_iteration is equal to the number of
            classes in multiclass classification.
        """
        decision = self._raw_predict(X)
        if decision.shape[1] == 1:
            decision = decision.ravel()
        return decision

    def staged_decision_function(self, X):
        """Compute decision function of ``X`` for each iteration.

        This method allows monitoring (i.e. determine error on testing set)
        after each stage.

        Parameters
        ----------
        X : array-like of shape (n_samples, n_features)
            The input samples.

        Yields
        ------
        decision : generator of ndarray of shape (n_samples,) or \
                (n_samples, n_trees_per_iteration)
            The decision function of the input samples, which corresponds to
            the raw values predicted from the trees of the ensemble . The
            classes corresponds to that in the attribute :term:`classes_`.
        """
        for staged_decision in self._staged_raw_predict(X):
            if staged_decision.shape[1] == 1:
                staged_decision = staged_decision.ravel()
            yield staged_decision

    def _encode_y(self, y):
        # encode classes into 0 ... n_classes - 1 and sets attributes classes_
        # and n_trees_per_iteration_
        check_classification_targets(y)

        label_encoder = LabelEncoder()
        encoded_y = label_encoder.fit_transform(y)
        self.classes_ = label_encoder.classes_
        n_classes = self.classes_.shape[0]
        # only 1 tree for binary classification. For multiclass classification,
        # we build 1 tree per class.
        self.n_trees_per_iteration_ = 1 if n_classes <= 2 else n_classes
        encoded_y = encoded_y.astype(Y_DTYPE, copy=False)
        return encoded_y

    def _get_loss(self, sample_weight):
        # At this point self.loss == "log_loss"
        if self.n_trees_per_iteration_ == 1:
            return HalfBinomialLoss(sample_weight=sample_weight)
        else:
            return HalfMultinomialLoss(
                sample_weight=sample_weight, n_classes=self.n_trees_per_iteration_
            )<|MERGE_RESOLUTION|>--- conflicted
+++ resolved
@@ -4,13 +4,8 @@
 import itertools
 from abc import ABC, abstractmethod
 from functools import partial
-<<<<<<< HEAD
-import itertools
-from numbers import Real, Integral
-=======
 from numbers import Integral, Real
 from timeit import default_timer as time
->>>>>>> 2ab1d81e
 
 import numpy as np
 
@@ -30,13 +25,6 @@
     _fit_context,
     is_classifier,
 )
-<<<<<<< HEAD
-from ...utils._param_validation import Interval, StrOptions
-from ...utils._param_validation import RealNotInt
-from ...utils._openmp_helpers import _openmp_effective_n_threads
-from ...utils.multiclass import check_classification_targets
-=======
->>>>>>> 2ab1d81e
 from ...metrics import check_scoring
 from ...model_selection import train_test_split
 from ...preprocessing import LabelEncoder
@@ -1286,12 +1274,9 @@
         For each categorical feature, there must be at most `max_bins` unique
         categories, and each categorical value must be less then `max_bins - 1`.
         Negative values for categorical features are treated as missing values.
-<<<<<<< HEAD
-=======
         All categorical values are converted to floating point numbers.
         This means that categorical values of 1.0 and 1 are treated as
         the same category.
->>>>>>> 2ab1d81e
 
         Read more in the :ref:`User Guide <categorical_support_gbdt>`.
 
@@ -1649,12 +1634,9 @@
         For each categorical feature, there must be at most `max_bins` unique
         categories, and each categorical value must be less then `max_bins - 1`.
         Negative values for categorical features are treated as missing values.
-<<<<<<< HEAD
-=======
         All categorical values are converted to floating point numbers.
         This means that categorical values of 1.0 and 1 are treated as
         the same category.
->>>>>>> 2ab1d81e
 
         Read more in the :ref:`User Guide <categorical_support_gbdt>`.
 

"""Fast Gradient Boosting decision trees for classification and regression."""
# Author: Nicolas Hug

from abc import ABC, abstractmethod
from functools import partial

import numpy as np
from timeit import default_timer as time
from ...base import (BaseEstimator, RegressorMixin, ClassifierMixin,
                     is_classifier)
from ...utils import check_X_y, check_random_state, check_array, resample
from ...utils.validation import check_is_fitted
from ...utils.multiclass import check_classification_targets
from ...metrics import check_scoring
from ...model_selection import train_test_split
from ...preprocessing import LabelEncoder
from ._gradient_boosting import _update_raw_predictions
from .types import Y_DTYPE, X_DTYPE, X_BINNED_DTYPE

from .binning import _BinMapper
from .grower import TreeGrower
from .loss import _LOSSES


class BaseHistGradientBoosting(BaseEstimator, ABC):
    """Base class for histogram-based gradient boosting estimators."""

    @abstractmethod
    def __init__(self, loss, learning_rate, max_iter, max_leaf_nodes,
                 max_depth, min_samples_leaf, l2_regularization, max_bins,
                 warm_start, scoring, validation_fraction, n_iter_no_change,
                 tol, verbose, random_state):
        self.loss = loss
        self.learning_rate = learning_rate
        self.max_iter = max_iter
        self.max_leaf_nodes = max_leaf_nodes
        self.max_depth = max_depth
        self.min_samples_leaf = min_samples_leaf
        self.l2_regularization = l2_regularization
        self.max_bins = max_bins
        self.warm_start = warm_start
        self.scoring = scoring
        self.validation_fraction = validation_fraction
        self.n_iter_no_change = n_iter_no_change
        self.tol = tol
        self.verbose = verbose
        self.random_state = random_state

    def _validate_parameters(self):
        """Validate parameters passed to __init__.

        The parameters that are directly passed to the grower are checked in
        TreeGrower."""

        if self.loss not in self._VALID_LOSSES:
            raise ValueError(
                "Loss {} is not supported for {}. Accepted losses: "
                "{}.".format(self.loss, self.__class__.__name__,
                             ', '.join(self._VALID_LOSSES)))

        if self.learning_rate <= 0:
            raise ValueError('learning_rate={} must '
                             'be strictly positive'.format(self.learning_rate))
        if self.max_iter < 1:
            raise ValueError('max_iter={} must not be smaller '
                             'than 1.'.format(self.max_iter))
        if self.n_iter_no_change is not None and self.n_iter_no_change < 0:
            raise ValueError('n_iter_no_change={} must be '
                             'positive.'.format(self.n_iter_no_change))
        if (self.validation_fraction is not None and
                self.validation_fraction <= 0):
            raise ValueError(
                'validation_fraction={} must be strictly '
                'positive, or None.'.format(self.validation_fraction))
        if self.tol is not None and self.tol < 0:
            raise ValueError('tol={} '
                             'must not be smaller than 0.'.format(self.tol))

        if not (2 <= self.max_bins <= 255):
            raise ValueError('max_bins={} should be no smaller than 2 '
                             'and no larger than 255.'.format(self.max_bins))

    def fit(self, X, y):
        """Fit the gradient boosting model.

        Parameters
        ----------
        X : array-like, shape=(n_samples, n_features)
            The input samples.

        y : array-like, shape=(n_samples,)
            Target values.

        Returns
        -------
        self : object
        """
        fit_start_time = time()
        acc_find_split_time = 0.  # time spent finding the best splits
        acc_apply_split_time = 0.  # time spent splitting nodes
        acc_compute_hist_time = 0.  # time spent computing histograms
        # time spent predicting X for gradient and hessians update
        acc_prediction_time = 0.
<<<<<<< HEAD
        X, y = check_X_y(X, y, dtype=[X_DTYPE], force_all_finite='allow-nan')
=======
        X, y = check_X_y(X, y, dtype=[X_DTYPE], force_all_finite=False)
>>>>>>> 0f6d097c
        y = self._encode_y(y)

        # The rng state must be preserved if warm_start is True
        if (self.warm_start and hasattr(self, '_rng')):
            rng = self._rng
        else:
            rng = check_random_state(self.random_state)
            self._rng = rng

        self._validate_parameters()
        self.n_features_ = X.shape[1]  # used for validation in predict()

        # we need this stateful variable to tell raw_predict() that it was
        # called from fit() (this current method), and that the data it has
        # received is pre-binned.
        # predicting is faster on pre-binned data, so we want early stopping
        # predictions to be made on pre-binned data. Unfortunately the scorer_
        # can only call predict() or predict_proba(), not raw_predict(), and
        # there's no way to tell the scorer that it needs to predict binned
        # data.
        self._in_fit = True

        self.loss_ = self._get_loss()

        self.do_early_stopping_ = (self.n_iter_no_change is not None and
                                   self.n_iter_no_change > 0)

        # create validation data if needed
        self._use_validation_data = self.validation_fraction is not None
        if self.do_early_stopping_ and self._use_validation_data:
            # stratify for classification
            stratify = y if hasattr(self.loss_, 'predict_proba') else None

            # Save the state of the RNG for the training and validation split.
            # This is needed in order to have the same split when using
            # warm starting.
            if not (self._is_fitted() and self.warm_start):
                self._train_val_split_seed = rng.randint(1024)

            X_train, X_val, y_train, y_val = train_test_split(
                X, y, test_size=self.validation_fraction, stratify=stratify,
                random_state=self._train_val_split_seed)
        else:
            X_train, y_train = X, y
            X_val, y_val = None, None

        has_missing_values = np.isnan(X_train).any(axis=0).astype(np.uint8)

        # Bin the data
        # For ease of use of the API, the user-facing GBDT classes accept the
        # parameter max_bins, which doesn't take into account the bin for
        # missing values (which is always allocated). However, since max_bins
        # isn't the true maximal number of bins, all other private classes
        # (binmapper, histbuilder...) accept n_bins instead, which is the
        # actual total number of bins. Everywhere in the code, the
        # convention is that n_bins == max_bins + 1
        n_bins = self.max_bins + 1  # + 1 for missing values
        self.bin_mapper_ = _BinMapper(n_bins=n_bins, random_state=rng)
        X_binned_train = self._bin_data(X_train, rng, is_training_data=True)
        if X_val is not None:
            X_binned_val = self._bin_data(X_val, rng, is_training_data=False)
        else:
            X_binned_val = None

        if self.verbose:
            print("Fitting gradient boosted rounds:")

        n_samples = X_binned_train.shape[0]

        # First time calling fit, or no warm start
        if not (self._is_fitted() and self.warm_start):
            # Clear random state and score attributes
            self._clear_state()

            # initialize raw_predictions: those are the accumulated values
            # predicted by the trees for the training data. raw_predictions has
            # shape (n_trees_per_iteration, n_samples) where
            # n_trees_per_iterations is n_classes in multiclass classification,
            # else 1.
            self._baseline_prediction = self.loss_.get_baseline_prediction(
                y_train, self.n_trees_per_iteration_
            )
            raw_predictions = np.zeros(
                shape=(self.n_trees_per_iteration_, n_samples),
                dtype=self._baseline_prediction.dtype
            )
            raw_predictions += self._baseline_prediction

            # initialize gradients and hessians (empty arrays).
            # shape = (n_trees_per_iteration, n_samples).
            gradients, hessians = self.loss_.init_gradients_and_hessians(
                n_samples=n_samples,
                prediction_dim=self.n_trees_per_iteration_
            )

            # predictors is a matrix (list of lists) of TreePredictor objects
            # with shape (n_iter_, n_trees_per_iteration)
            self._predictors = predictors = []

            # Initialize structures and attributes related to early stopping
            self.scorer_ = None  # set if scoring != loss
            raw_predictions_val = None  # set if scoring == loss and use val
            self.train_score_ = []
            self.validation_score_ = []

            if self.do_early_stopping_:
                # populate train_score and validation_score with the
                # predictions of the initial model (before the first tree)

                if self.scoring == 'loss':
                    # we're going to compute scoring w.r.t the loss. As losses
                    # take raw predictions as input (unlike the scorers), we
                    # can optimize a bit and avoid repeating computing the
                    # predictions of the previous trees. We'll re-use
                    # raw_predictions (as it's needed for training anyway) for
                    # evaluating the training loss, and create
                    # raw_predictions_val for storing the raw predictions of
                    # the validation data.

                    if self._use_validation_data:
                        raw_predictions_val = np.zeros(
                            shape=(self.n_trees_per_iteration_,
                                   X_binned_val.shape[0]),
                            dtype=self._baseline_prediction.dtype
                        )

                        raw_predictions_val += self._baseline_prediction

                    self._check_early_stopping_loss(raw_predictions, y_train,
                                                    raw_predictions_val, y_val)
                else:
                    self.scorer_ = check_scoring(self, self.scoring)
                    # scorer_ is a callable with signature (est, X, y) and
                    # calls est.predict() or est.predict_proba() depending on
                    # its nature.
                    # Unfortunately, each call to scorer_() will compute
                    # the predictions of all the trees. So we use a subset of
                    # the training set to compute train scores.

                    # Save the seed for the small trainset generator
                    self._small_trainset_seed = rng.randint(1024)

                    # Compute the subsample set
                    (X_binned_small_train,
                     y_small_train) = self._get_small_trainset(
                        X_binned_train, y_train, self._small_trainset_seed)

                    self._check_early_stopping_scorer(
                        X_binned_small_train, y_small_train,
                        X_binned_val, y_val,
                    )
            begin_at_stage = 0

        # warm start: this is not the first time fit was called
        else:
            # Check that the maximum number of iterations is not smaller
            # than the number of iterations from the previous fit
            if self.max_iter < self.n_iter_:
                raise ValueError(
                    'max_iter=%d must be larger than or equal to '
                    'n_iter_=%d when warm_start==True'
                    % (self.max_iter, self.n_iter_)
                )

            # Convert array attributes to lists
            self.train_score_ = self.train_score_.tolist()
            self.validation_score_ = self.validation_score_.tolist()

            # Compute raw predictions
            raw_predictions = self._raw_predict(X_binned_train)

            if self.do_early_stopping_ and self.scoring != 'loss':
                # Compute the subsample set
                X_binned_small_train, y_small_train = self._get_small_trainset(
                    X_binned_train, y_train, self._small_trainset_seed)

            # Initialize the gradients and hessians
            gradients, hessians = self.loss_.init_gradients_and_hessians(
                n_samples=n_samples,
                prediction_dim=self.n_trees_per_iteration_
            )

            # Get the predictors from the previous fit
            predictors = self._predictors

            begin_at_stage = self.n_iter_

        for iteration in range(begin_at_stage, self.max_iter):

            if self.verbose:
                iteration_start_time = time()
                print("[{}/{}] ".format(iteration + 1, self.max_iter),
                      end='', flush=True)

            # Update gradients and hessians, inplace
            self.loss_.update_gradients_and_hessians(gradients, hessians,
                                                     y_train, raw_predictions)

            # Append a list since there may be more than 1 predictor per iter
            predictors.append([])

            # Build `n_trees_per_iteration` trees.
            for k in range(self.n_trees_per_iteration_):

                grower = TreeGrower(
                    X_binned_train, gradients[k, :], hessians[k, :],
                    n_bins=n_bins,
                    n_bins_non_missing=self.bin_mapper_.n_bins_non_missing_,
                    has_missing_values=has_missing_values,
                    max_leaf_nodes=self.max_leaf_nodes,
                    max_depth=self.max_depth,
                    min_samples_leaf=self.min_samples_leaf,
                    l2_regularization=self.l2_regularization,
                    shrinkage=self.learning_rate)
                grower.grow()

                acc_apply_split_time += grower.total_apply_split_time
                acc_find_split_time += grower.total_find_split_time
                acc_compute_hist_time += grower.total_compute_hist_time

                predictor = grower.make_predictor(
                    bin_thresholds=self.bin_mapper_.bin_thresholds_
                )
                predictors[-1].append(predictor)

                # Update raw_predictions with the predictions of the newly
                # created tree.
                tic_pred = time()
                _update_raw_predictions(raw_predictions[k, :], grower)
                toc_pred = time()
                acc_prediction_time += toc_pred - tic_pred

            should_early_stop = False
            if self.do_early_stopping_:
                if self.scoring == 'loss':
                    # Update raw_predictions_val with the newest tree(s)
                    if self._use_validation_data:
                        for k, pred in enumerate(self._predictors[-1]):
                            raw_predictions_val[k, :] += (
                                pred.predict_binned(
                                    X_binned_val,
                                    self.bin_mapper_.missing_values_bin_idx_
                                )
                            )

                    should_early_stop = self._check_early_stopping_loss(
                        raw_predictions, y_train,
                        raw_predictions_val, y_val
                    )

                else:
                    should_early_stop = self._check_early_stopping_scorer(
                        X_binned_small_train, y_small_train,
                        X_binned_val, y_val,
                    )

            if self.verbose:
                self._print_iteration_stats(iteration_start_time)

            # maybe we could also early stop if all the trees are stumps?
            if should_early_stop:
                break

        if self.verbose:
            duration = time() - fit_start_time
            n_total_leaves = sum(
                predictor.get_n_leaf_nodes()
                for predictors_at_ith_iteration in self._predictors
                for predictor in predictors_at_ith_iteration
            )
            n_predictors = sum(
                len(predictors_at_ith_iteration)
                for predictors_at_ith_iteration in self._predictors)
            print("Fit {} trees in {:.3f} s, ({} total leaves)".format(
                n_predictors, duration, n_total_leaves))
            print("{:<32} {:.3f}s".format('Time spent computing histograms:',
                                          acc_compute_hist_time))
            print("{:<32} {:.3f}s".format('Time spent finding best splits:',
                                          acc_find_split_time))
            print("{:<32} {:.3f}s".format('Time spent applying splits:',
                                          acc_apply_split_time))
            print("{:<32} {:.3f}s".format('Time spent predicting:',
                                          acc_prediction_time))

        self.train_score_ = np.asarray(self.train_score_)
        self.validation_score_ = np.asarray(self.validation_score_)
        del self._in_fit  # hard delete so we're sure it can't be used anymore
        return self

    def _is_fitted(self):
        return len(getattr(self, '_predictors', [])) > 0

    def _clear_state(self):
        """Clear the state of the gradient boosting model."""
        for var in ('train_score_', 'validation_score_', '_rng'):
            if hasattr(self, var):
                delattr(self, var)

    def _get_small_trainset(self, X_binned_train, y_train, seed):
        """Compute the indices of the subsample set and return this set.

        For efficiency, we need to subsample the training set to compute scores
        with scorers.
        """
        subsample_size = 10000
        if X_binned_train.shape[0] > subsample_size:
            indices = np.arange(X_binned_train.shape[0])
            stratify = y_train if is_classifier(self) else None
            indices = resample(indices, n_samples=subsample_size,
                               replace=False, random_state=seed,
                               stratify=stratify)
            X_binned_small_train = X_binned_train[indices]
            y_small_train = y_train[indices]
            X_binned_small_train = np.ascontiguousarray(X_binned_small_train)
            return X_binned_small_train, y_small_train
        else:
            return X_binned_train, y_train

    def _check_early_stopping_scorer(self, X_binned_small_train, y_small_train,
                                     X_binned_val, y_val):
        """Check if fitting should be early-stopped based on scorer.

        Scores are computed on validation data or on training data.
        """
        self.train_score_.append(
            self.scorer_(self, X_binned_small_train, y_small_train)
        )

        if self._use_validation_data:
            self.validation_score_.append(
                self.scorer_(self, X_binned_val, y_val)
            )
            return self._should_stop(self.validation_score_)
        else:
            return self._should_stop(self.train_score_)

    def _check_early_stopping_loss(self,
                                   raw_predictions,
                                   y_train,
                                   raw_predictions_val,
                                   y_val):
        """Check if fitting should be early-stopped based on loss.

        Scores are computed on validation data or on training data.
        """

        self.train_score_.append(
            -self.loss_(y_train, raw_predictions)
        )

        if self._use_validation_data:
            self.validation_score_.append(
                -self.loss_(y_val, raw_predictions_val)
            )
            return self._should_stop(self.validation_score_)
        else:
            return self._should_stop(self.train_score_)

    def _should_stop(self, scores):
        """
        Return True (do early stopping) if the last n scores aren't better
        than the (n-1)th-to-last score, up to some tolerance.
        """
        reference_position = self.n_iter_no_change + 1
        if len(scores) < reference_position:
            return False

        # A higher score is always better. Higher tol means that it will be
        # harder for subsequent iteration to be considered an improvement upon
        # the reference score, and therefore it is more likely to early stop
        # because of the lack of significant improvement.
        tol = 0 if self.tol is None else self.tol
        reference_score = scores[-reference_position] + tol
        recent_scores = scores[-reference_position + 1:]
        recent_improvements = [score > reference_score
                               for score in recent_scores]
        return not any(recent_improvements)

    def _bin_data(self, X, rng, is_training_data):
        """Bin data X.

        If is_training_data, then set the bin_mapper_ attribute.
        Else, the binned data is converted to a C-contiguous array.
        """

        description = 'training' if is_training_data else 'validation'
        if self.verbose:
            print("Binning {:.3f} GB of {} data: ".format(
                X.nbytes / 1e9, description), end="", flush=True)
        tic = time()
        if is_training_data:
            X_binned = self.bin_mapper_.fit_transform(X)  # F-aligned array
        else:
            X_binned = self.bin_mapper_.transform(X)  # F-aligned array
            # We convert the array to C-contiguous since predicting is faster
            # with this layout (training is faster on F-arrays though)
            X_binned = np.ascontiguousarray(X_binned)
        toc = time()
        if self.verbose:
            duration = toc - tic
            print("{:.3f} s".format(duration))

        return X_binned

    def _print_iteration_stats(self, iteration_start_time):
        """Print info about the current fitting iteration."""
        log_msg = ''

        predictors_of_ith_iteration = [
            predictors_list for predictors_list in self._predictors[-1]
            if predictors_list
        ]
        n_trees = len(predictors_of_ith_iteration)
        max_depth = max(predictor.get_max_depth()
                        for predictor in predictors_of_ith_iteration)
        n_leaves = sum(predictor.get_n_leaf_nodes()
                       for predictor in predictors_of_ith_iteration)

        if n_trees == 1:
            log_msg += ("{} tree, {} leaves, ".format(n_trees, n_leaves))
        else:
            log_msg += ("{} trees, {} leaves ".format(n_trees, n_leaves))
            log_msg += ("({} on avg), ".format(int(n_leaves / n_trees)))

        log_msg += "max depth = {}, ".format(max_depth)

        if self.do_early_stopping_:
            if self.scoring == 'loss':
                factor = -1  # score_ arrays contain the negative loss
                name = 'loss'
            else:
                factor = 1
                name = 'score'
            log_msg += "train {}: {:.5f}, ".format(name, factor *
                                                   self.train_score_[-1])
            if self._use_validation_data:
                log_msg += "val {}: {:.5f}, ".format(
                    name, factor * self.validation_score_[-1])

        iteration_time = time() - iteration_start_time
        log_msg += "in {:0.3f}s".format(iteration_time)

        print(log_msg)

    def _raw_predict(self, X):
        """Return the sum of the leaves values over all predictors.

        Parameters
        ----------
        X : array-like, shape=(n_samples, n_features)
            The input samples.

        Returns
        -------
        raw_predictions : array, shape (n_samples * n_trees_per_iteration,)
            The raw predicted values.
        """
        X = check_array(X, dtype=[X_DTYPE, X_BINNED_DTYPE],
<<<<<<< HEAD
                        force_all_finite='allow-nan')
=======
                        force_all_finite=False)
>>>>>>> 0f6d097c
        check_is_fitted(self, '_predictors')
        if X.shape[1] != self.n_features_:
            raise ValueError(
                'X has {} features but this estimator was trained with '
                '{} features.'.format(X.shape[1], self.n_features_)
            )
        is_binned = getattr(self, '_in_fit', False)
        n_samples = X.shape[0]
        raw_predictions = np.zeros(
            shape=(self.n_trees_per_iteration_, n_samples),
            dtype=self._baseline_prediction.dtype
        )
        raw_predictions += self._baseline_prediction
        for predictors_of_ith_iteration in self._predictors:
            for k, predictor in enumerate(predictors_of_ith_iteration):
                if is_binned:
                    predict = partial(
                        predictor.predict_binned,
                        missing_values_bin_idx=self.bin_mapper_.missing_values_bin_idx_  # noqa
                    )
                else:
                    predict = predictor.predict
                raw_predictions[k, :] += predict(X)

        return raw_predictions

    def _compute_partial_dependence_recursion(self, grid, target_features):
        """Fast partial dependence computation.

        Parameters
        ----------
        grid : ndarray, shape (n_samples, n_target_features)
            The grid points on which the partial dependence should be
            evaluated.
        target_features : ndarray, shape (n_target_features)
            The set of target features for which the partial dependence
            should be evaluated.

        Returns
        -------
        averaged_predictions : ndarray, shape \
                (n_trees_per_iteration, n_samples)
            The value of the partial dependence function on each grid point.
        """
        grid = np.asarray(grid, dtype=X_DTYPE, order='C')
        averaged_predictions = np.zeros(
            (self.n_trees_per_iteration_, grid.shape[0]), dtype=Y_DTYPE)

        for predictors_of_ith_iteration in self._predictors:
            for k, predictor in enumerate(predictors_of_ith_iteration):
                predictor.compute_partial_dependence(grid, target_features,
                                                     averaged_predictions[k])
        # Note that the learning rate is already accounted for in the leaves
        # values.

        return averaged_predictions

    def _more_tags(self):
        return {'allow_nan': True}

    @abstractmethod
    def _get_loss(self):
        pass

    @abstractmethod
    def _encode_y(self, y=None):
        pass

    @property
    def n_iter_(self):
        check_is_fitted(self, '_predictors')
        return len(self._predictors)

    def _more_tags(self):
        # This is not strictly True, but it's needed since
        # force_all_finite=False means accept both nans and infinite values.
        # Without the tag, common checks would fail.
        # This comment must be removed once we merge PR 13911
        return {'allow_nan': True}


class HistGradientBoostingRegressor(BaseHistGradientBoosting, RegressorMixin):
    """Histogram-based Gradient Boosting Regression Tree.

    This estimator is much faster than
    :class:`GradientBoostingRegressor<sklearn.ensemble.GradientBoostingRegressor>`
    for big datasets (n_samples >= 10 000). The input data ``X`` is pre-binned
    into integer-valued bins, which considerably reduces the number of
    splitting points to consider, and allows the algorithm to leverage
    integer-based data structures. For small sample sizes,
    :class:`GradientBoostingRegressor<sklearn.ensemble.GradientBoostingRegressor>`
    might be preferred since binning may lead to split points that are too
    approximate in this setting.

    This estimator has native support for missing values (NaNs). During
    training, the tree grower learns at each split point whether nodes with
    missing values should go to the left or right child, based on the
    potential gain. When predicting, nodes with missing values are assigned to
    the left or right child consequently. If no missing values were encountered
    for a given feature during training, then nodes with missing values are
    mapped to whichever child has the most samples.

    This implementation is inspired by
    `LightGBM <https://github.com/Microsoft/LightGBM>`_.

    .. note::

      This estimator is still **experimental** for now: the predictions
      and the API might change without any deprecation cycle. To use it,
      you need to explicitly import ``enable_hist_gradient_boosting``::

        >>> # explicitly require this experimental feature
        >>> from sklearn.experimental import enable_hist_gradient_boosting  # noqa
        >>> # now you can import normally from ensemble
        >>> from sklearn.ensemble import HistGradientBoostingClassifier


    Parameters
    ----------
    loss : {'least_squares'}, optional (default='least_squares')
        The loss function to use in the boosting process. Note that the
        "least squares" loss actually implements an "half least squares loss"
        to simplify the computation of the gradient.
    learning_rate : float, optional (default=0.1)
        The learning rate, also known as *shrinkage*. This is used as a
        multiplicative factor for the leaves values. Use ``1`` for no
        shrinkage.
    max_iter : int, optional (default=100)
        The maximum number of iterations of the boosting process, i.e. the
        maximum number of trees.
    max_leaf_nodes : int or None, optional (default=31)
        The maximum number of leaves for each tree. Must be strictly greater
        than 1. If None, there is no maximum limit.
    max_depth : int or None, optional (default=None)
        The maximum depth of each tree. The depth of a tree is the number of
        nodes to go from the root to the deepest leaf. Must be strictly greater
        than 1. Depth isn't constrained by default.
    min_samples_leaf : int, optional (default=20)
        The minimum number of samples per leaf. For small datasets with less
        than a few hundred samples, it is recommended to lower this value
        since only very shallow trees would be built.
    l2_regularization : float, optional (default=0)
        The L2 regularization parameter. Use ``0`` for no regularization
        (default).
    max_bins : int, optional (default=255)
        The maximum number of bins to use for non-missing values. Before
        training, each feature of the input array ``X`` is binned into
        integer-valued bins, which allows for a much faster training stage.
        Features with a small number of unique values may use less than
        ``max_bins`` bins. In addition to the ``max_bins`` bins, one more bin
        is always reserved for missing values. Must be no larger than 255.
    warm_start : bool, optional (default=False)
        When set to ``True``, reuse the solution of the previous call to fit
        and add more estimators to the ensemble. For results to be valid, the
        estimator should be re-trained on the same data only.
        See :term:`the Glossary <warm_start>`.
    scoring : str or callable or None, optional (default=None)
        Scoring parameter to use for early stopping. It can be a single
        string (see :ref:`scoring_parameter`) or a callable (see
        :ref:`scoring`). If None, the estimator's default scorer is used. If
        ``scoring='loss'``, early stopping is checked w.r.t the loss value.
        Only used if ``n_iter_no_change`` is not None.
    validation_fraction : int or float or None, optional (default=0.1)
        Proportion (or absolute size) of training data to set aside as
        validation data for early stopping. If None, early stopping is done on
        the training data. Only used if ``n_iter_no_change`` is not None.
    n_iter_no_change : int or None, optional (default=None)
        Used to determine when to "early stop". The fitting process is
        stopped when none of the last ``n_iter_no_change`` scores are better
        than the ``n_iter_no_change - 1`` -th-to-last one, up to some
        tolerance. If None or 0, no early-stopping is done.
    tol : float or None, optional (default=1e-7)
        The absolute tolerance to use when comparing scores during early
        stopping. The higher the tolerance, the more likely we are to early
        stop: higher tolerance means that it will be harder for subsequent
        iterations to be considered an improvement upon the reference score.
    verbose: int, optional (default=0)
        The verbosity level. If not zero, print some information about the
        fitting process.
    random_state : int, np.random.RandomStateInstance or None, \
        optional (default=None)
        Pseudo-random number generator to control the subsampling in the
        binning process, and the train/validation data split if early stopping
        is enabled. See :term:`random_state`.

    Attributes
    ----------
    n_iter_ : int
        The number of iterations as selected by early stopping (if
        n_iter_no_change is not None). Otherwise it corresponds to max_iter.
    n_trees_per_iteration_ : int
        The number of tree that are built at each iteration. For regressors,
        this is always 1.
    train_score_ : ndarray, shape (n_iter_ + 1,)
        The scores at each iteration on the training data. The first entry
        is the score of the ensemble before the first iteration. Scores are
        computed according to the ``scoring`` parameter. If ``scoring`` is
        not 'loss', scores are computed on a subset of at most 10 000
        samples. Empty if no early stopping.
    validation_score_ : ndarray, shape (n_iter_ + 1,)
        The scores at each iteration on the held-out validation data. The
        first entry is the score of the ensemble before the first iteration.
        Scores are computed according to the ``scoring`` parameter. Empty if
        no early stopping or if ``validation_fraction`` is None.

    Examples
    --------
    >>> # To use this experimental feature, we need to explicitly ask for it:
    >>> from sklearn.experimental import enable_hist_gradient_boosting  # noqa
    >>> from sklearn.ensemble import HistGradientBoostingRegressor
    >>> from sklearn.datasets import load_boston
    >>> X, y = load_boston(return_X_y=True)
    >>> est = HistGradientBoostingRegressor().fit(X, y)
    >>> est.score(X, y)
    0.98...
    """

    _VALID_LOSSES = ('least_squares',)

    def __init__(self, loss='least_squares', learning_rate=0.1,
                 max_iter=100, max_leaf_nodes=31, max_depth=None,
                 min_samples_leaf=20, l2_regularization=0., max_bins=255,
                 warm_start=False, scoring=None, validation_fraction=0.1,
                 n_iter_no_change=None, tol=1e-7, verbose=0,
                 random_state=None):
        super(HistGradientBoostingRegressor, self).__init__(
            loss=loss, learning_rate=learning_rate, max_iter=max_iter,
            max_leaf_nodes=max_leaf_nodes, max_depth=max_depth,
            min_samples_leaf=min_samples_leaf,
            l2_regularization=l2_regularization, max_bins=max_bins,
            warm_start=warm_start, scoring=scoring,
            validation_fraction=validation_fraction,
            n_iter_no_change=n_iter_no_change, tol=tol, verbose=verbose,
            random_state=random_state)

    def predict(self, X):
        """Predict values for X.

        Parameters
        ----------
        X : array-like, shape (n_samples, n_features)
            The input samples.

        Returns
        -------
        y : ndarray, shape (n_samples,)
            The predicted values.
        """
        # Return raw predictions after converting shape
        # (n_samples, 1) to (n_samples,)
        return self._raw_predict(X).ravel()

    def _encode_y(self, y):
        # Just convert y to the expected dtype
        self.n_trees_per_iteration_ = 1
        y = y.astype(Y_DTYPE, copy=False)
        return y

    def _get_loss(self):
        return _LOSSES[self.loss]()


class HistGradientBoostingClassifier(BaseHistGradientBoosting,
                                     ClassifierMixin):
    """Histogram-based Gradient Boosting Classification Tree.

    This estimator is much faster than
    :class:`GradientBoostingClassifier<sklearn.ensemble.GradientBoostingClassifier>`
    for big datasets (n_samples >= 10 000). The input data ``X`` is pre-binned
    into integer-valued bins, which considerably reduces the number of
    splitting points to consider, and allows the algorithm to leverage
    integer-based data structures. For small sample sizes,
    :class:`GradientBoostingClassifier<sklearn.ensemble.GradientBoostingClassifier>`
    might be preferred since binning may lead to split points that are too
    approximate in this setting.

    This estimator has native support for missing values (NaNs). During
    training, the tree grower learns at each split point whether nodes with
    missing values should go to the left or right child, based on the
    potential gain. When predicting, nodes with missing values are assigned to
    the left or right child consequently. If no missing values were encountered
    for a given feature during training, then nodes with missing values are
    mapped to whichever child has the most samples.

    This implementation is inspired by
    `LightGBM <https://github.com/Microsoft/LightGBM>`_.

    .. note::

      This estimator is still **experimental** for now: the predictions
      and the API might change without any deprecation cycle. To use it,
      you need to explicitly import ``enable_hist_gradient_boosting``::

        >>> # explicitly require this experimental feature
        >>> from sklearn.experimental import enable_hist_gradient_boosting  # noqa
        >>> # now you can import normally from ensemble
        >>> from sklearn.ensemble import HistGradientBoostingClassifier

    Parameters
    ----------
    loss : {'auto', 'binary_crossentropy', 'categorical_crossentropy'}, \
            optional (default='auto')
        The loss function to use in the boosting process. 'binary_crossentropy'
        (also known as logistic loss) is used for binary classification and
        generalizes to 'categorical_crossentropy' for multiclass
        classification. 'auto' will automatically choose either loss depending
        on the nature of the problem.
    learning_rate : float, optional (default=0.1)
        The learning rate, also known as *shrinkage*. This is used as a
        multiplicative factor for the leaves values. Use ``1`` for no
        shrinkage.
    max_iter : int, optional (default=100)
        The maximum number of iterations of the boosting process, i.e. the
        maximum number of trees for binary classification. For multiclass
        classification, `n_classes` trees per iteration are built.
    max_leaf_nodes : int or None, optional (default=31)
        The maximum number of leaves for each tree. Must be strictly greater
        than 1. If None, there is no maximum limit.
    max_depth : int or None, optional (default=None)
        The maximum depth of each tree. The depth of a tree is the number of
        nodes to go from the root to the deepest leaf. Must be strictly greater
        than 1. Depth isn't constrained by default.
    min_samples_leaf : int, optional (default=20)
        The minimum number of samples per leaf. For small datasets with less
        than a few hundred samples, it is recommended to lower this value
        since only very shallow trees would be built.
    l2_regularization : float, optional (default=0)
        The L2 regularization parameter. Use 0 for no regularization.
    max_bins : int, optional (default=255)
        The maximum number of bins to use for non-missing values. Before
        training, each feature of the input array ``X`` is binned into
        integer-valued bins, which allows for a much faster training stage.
        Features with a small number of unique values may use less than
        ``max_bins`` bins. In addition to the ``max_bins`` bins, one more bin
        is always reserved for missing values. Must be no larger than 255.
    warm_start : bool, optional (default=False)
        When set to ``True``, reuse the solution of the previous call to fit
        and add more estimators to the ensemble. For results to be valid, the
        estimator should be re-trained on the same data only.
        See :term:`the Glossary <warm_start>`.
    scoring : str or callable or None, optional (default=None)
        Scoring parameter to use for early stopping. It can be a single
        string (see :ref:`scoring_parameter`) or a callable (see
        :ref:`scoring`). If None, the estimator's default scorer
        is used. If ``scoring='loss'``, early stopping is checked
        w.r.t the loss value. Only used if ``n_iter_no_change`` is not None.
    validation_fraction : int or float or None, optional (default=0.1)
        Proportion (or absolute size) of training data to set aside as
        validation data for early stopping. If None, early stopping is done on
        the training data.
    n_iter_no_change : int or None, optional (default=None)
        Used to determine when to "early stop". The fitting process is
        stopped when none of the last ``n_iter_no_change`` scores are better
        than the ``n_iter_no_change - 1`` -th-to-last one, up to some
        tolerance. If None or 0, no early-stopping is done.
    tol : float or None, optional (default=1e-7)
        The absolute tolerance to use when comparing scores. The higher the
        tolerance, the more likely we are to early stop: higher tolerance
        means that it will be harder for subsequent iterations to be
        considered an improvement upon the reference score.
    verbose: int, optional (default=0)
        The verbosity level. If not zero, print some information about the
        fitting process.
    random_state : int, np.random.RandomStateInstance or None, \
        optional (default=None)
        Pseudo-random number generator to control the subsampling in the
        binning process, and the train/validation data split if early stopping
        is enabled. See :term:`random_state`.

    Attributes
    ----------
    n_iter_ : int
        The number of estimators as selected by early stopping (if
        n_iter_no_change is not None). Otherwise it corresponds to max_iter.
    n_trees_per_iteration_ : int
        The number of tree that are built at each iteration. This is equal to 1
        for binary classification, and to ``n_classes`` for multiclass
        classification.
    train_score_ : ndarray, shape (n_iter_ + 1,)
        The scores at each iteration on the training data. The first entry
        is the score of the ensemble before the first iteration. Scores are
        computed according to the ``scoring`` parameter. If ``scoring`` is
        not 'loss', scores are computed on a subset of at most 10 000
        samples. Empty if no early stopping.
    validation_score_ : ndarray, shape (n_iter_ + 1,)
        The scores at each iteration on the held-out validation data. The
        first entry is the score of the ensemble before the first iteration.
        Scores are computed according to the ``scoring`` parameter. Empty if
        no early stopping or if ``validation_fraction`` is None.

    Examples
    --------
    >>> # To use this experimental feature, we need to explicitly ask for it:
    >>> from sklearn.experimental import enable_hist_gradient_boosting  # noqa
    >>> from sklearn.ensemble import HistGradientBoostingRegressor
    >>> from sklearn.datasets import load_iris
    >>> X, y = load_iris(return_X_y=True)
    >>> clf = HistGradientBoostingClassifier().fit(X, y)
    >>> clf.score(X, y)
    1.0
    """

    _VALID_LOSSES = ('binary_crossentropy', 'categorical_crossentropy',
                     'auto')

    def __init__(self, loss='auto', learning_rate=0.1, max_iter=100,
                 max_leaf_nodes=31, max_depth=None, min_samples_leaf=20,
                 l2_regularization=0., max_bins=255, warm_start=False,
                 scoring=None, validation_fraction=0.1, n_iter_no_change=None,
                 tol=1e-7, verbose=0, random_state=None):
        super(HistGradientBoostingClassifier, self).__init__(
            loss=loss, learning_rate=learning_rate, max_iter=max_iter,
            max_leaf_nodes=max_leaf_nodes, max_depth=max_depth,
            min_samples_leaf=min_samples_leaf,
            l2_regularization=l2_regularization, max_bins=max_bins,
            warm_start=warm_start, scoring=scoring,
            validation_fraction=validation_fraction,
            n_iter_no_change=n_iter_no_change, tol=tol, verbose=verbose,
            random_state=random_state)

    def predict(self, X):
        """Predict classes for X.

        Parameters
        ----------
        X : array-like, shape (n_samples, n_features)
            The input samples.

        Returns
        -------
        y : ndarray, shape (n_samples,)
            The predicted classes.
        """
        # TODO: This could be done in parallel
        encoded_classes = np.argmax(self.predict_proba(X), axis=1)
        return self.classes_[encoded_classes]

    def predict_proba(self, X):
        """Predict class probabilities for X.

        Parameters
        ----------
        X : array-like, shape (n_samples, n_features)
            The input samples.

        Returns
        -------
        p : ndarray, shape (n_samples, n_classes)
            The class probabilities of the input samples.
        """
        raw_predictions = self._raw_predict(X)
        return self.loss_.predict_proba(raw_predictions)

    def decision_function(self, X):
        """Compute the decision function of X.

        Parameters
        ----------
        X : array-like, shape (n_samples, n_features)
            The input samples.

        Returns
        -------
        decision : ndarray, shape (n_samples,) or \
                (n_samples, n_trees_per_iteration)
            The raw predicted values (i.e. the sum of the trees leaves) for
            each sample. n_trees_per_iteration is equal to the number of
            classes in multiclass classification.
        """
        decision = self._raw_predict(X)
        if decision.shape[0] == 1:
            decision = decision.ravel()
        return decision.T

    def _encode_y(self, y):
        # encode classes into 0 ... n_classes - 1 and sets attributes classes_
        # and n_trees_per_iteration_
        check_classification_targets(y)

        label_encoder = LabelEncoder()
        encoded_y = label_encoder.fit_transform(y)
        self.classes_ = label_encoder.classes_
        n_classes = self.classes_.shape[0]
        # only 1 tree for binary classification. For multiclass classification,
        # we build 1 tree per class.
        self.n_trees_per_iteration_ = 1 if n_classes <= 2 else n_classes
        encoded_y = encoded_y.astype(Y_DTYPE, copy=False)
        return encoded_y

    def _get_loss(self):
        if self.loss == 'auto':
            if self.n_trees_per_iteration_ == 1:
                return _LOSSES['binary_crossentropy']()
            else:
                return _LOSSES['categorical_crossentropy']()

        return _LOSSES[self.loss]()<|MERGE_RESOLUTION|>--- conflicted
+++ resolved
@@ -101,11 +101,7 @@
         acc_compute_hist_time = 0.  # time spent computing histograms
         # time spent predicting X for gradient and hessians update
         acc_prediction_time = 0.
-<<<<<<< HEAD
-        X, y = check_X_y(X, y, dtype=[X_DTYPE], force_all_finite='allow-nan')
-=======
         X, y = check_X_y(X, y, dtype=[X_DTYPE], force_all_finite=False)
->>>>>>> 0f6d097c
         y = self._encode_y(y)
 
         # The rng state must be preserved if warm_start is True
@@ -564,11 +560,7 @@
             The raw predicted values.
         """
         X = check_array(X, dtype=[X_DTYPE, X_BINNED_DTYPE],
-<<<<<<< HEAD
-                        force_all_finite='allow-nan')
-=======
                         force_all_finite=False)
->>>>>>> 0f6d097c
         check_is_fitted(self, '_predictors')
         if X.shape[1] != self.n_features_:
             raise ValueError(
@@ -641,13 +633,6 @@
     def n_iter_(self):
         check_is_fitted(self, '_predictors')
         return len(self._predictors)
-
-    def _more_tags(self):
-        # This is not strictly True, but it's needed since
-        # force_all_finite=False means accept both nans and infinite values.
-        # Without the tag, common checks would fail.
-        # This comment must be removed once we merge PR 13911
-        return {'allow_nan': True}
 
 
 class HistGradientBoostingRegressor(BaseHistGradientBoosting, RegressorMixin):

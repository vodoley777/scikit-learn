<<<<<<< HEAD
from sklearn.utils._typedefs cimport (
    float32_t, float64_t, int32_t, intp_t, uint8_t, uint16_t, uint32_t
)


ctypedef float64_t X_DTYPE_C
ctypedef uint16_t X_BINNED_DTYPE_C
ctypedef fused X_BINNED_DTYPE_FUSED_C:
    uint8_t
    uint16_t
ctypedef float64_t Y_DTYPE_C
ctypedef float32_t G_H_DTYPE_C
ctypedef uint32_t BITSET_INNER_DTYPE_C

=======
from ...utils._typedefs cimport float32_t, float64_t, intp_t, uint8_t, uint32_t


ctypedef float64_t X_DTYPE_C
ctypedef uint8_t X_BINNED_DTYPE_C
ctypedef float64_t Y_DTYPE_C
ctypedef float32_t G_H_DTYPE_C
ctypedef uint32_t BITSET_INNER_DTYPE_C
ctypedef BITSET_INNER_DTYPE_C[8] BITSET_DTYPE_C
>>>>>>> 342a7ef8


cdef packed struct hist_struct:
    # Same as histogram dtype but we need a struct to declare views. It needs
    # to be packed since by default numpy dtypes aren't aligned
    Y_DTYPE_C sum_gradients
    Y_DTYPE_C sum_hessians
    unsigned int count


cdef packed struct node_struct:
    # Equivalent struct to PREDICTOR_RECORD_DTYPE to use in memory views. It
    # needs to be packed since by default numpy dtypes aren't aligned
    Y_DTYPE_C value
    unsigned int count
    intp_t feature_idx
    X_DTYPE_C num_threshold
    unsigned char missing_go_to_left
    unsigned int left
    unsigned int right
    Y_DTYPE_C gain
    unsigned int depth
    unsigned char is_leaf
    X_BINNED_DTYPE_C bin_threshold
    unsigned char is_categorical
    # The index of the corresponding bitsets in the Predictor's bitset arrays.
    # Only used if is_categorical is True
    unsigned int bitset_idx


cpdef enum MonotonicConstraint:
    NO_CST = 0
    POS = 1
    NEG = -1


cdef class Histograms:
    cdef:
        int n_features
        uint32_t [::1] bin_offsets_view
        hist_struct [::1] histograms_view
    cdef public:
        object bin_offsets
        # Only the attribute histograms will be used in the splitter.
        object histograms

    cdef inline uint32_t n_bins(self, int feature_idx) noexcept nogil

    cdef inline hist_struct* at(self, int feature_idx, uint32_t bin_idx) noexcept nogil


cdef class Bitsets:
    cdef:
        const uint32_t [::1] offsets_view
        BITSET_INNER_DTYPE_C [::1] bitsets_view
    cdef public:
        object offsets
        # Only the attribute histograms will be used in the splitter.
        object bitsets

    cdef inline uint32_t n_inner_bitsets(self, int feature_idx) noexcept nogil

    cdef inline BITSET_INNER_DTYPE_C* at(self, int feature_idx) noexcept nogil


cdef class BinnedData:
    # A data container for mixed uint8 and uint16 columns.
    cdef:
        uint8_t[::1, :] X8_view
        uint16_t[::1, :] X16_view
        uint8_t[::1] feature_is_8bit_view  # Python bool ~ unsigned char = uint8
        int32_t[::1] feature_index_view
    cdef public:
        object X8
        object X16
        object feature_is_8bit
        object feature_index

    cdef inline uint8_t[::1] get_feature_view8(self, int feature_idx) noexcept nogil

    cdef inline uint16_t[::1] get_feature_view16(self, int feature_idx) noexcept nogil

    cdef inline uint8_t get_item8(self, int i, int feature_idx) noexcept nogil

    cdef inline uint16_t get_item16(self, int i, int feature_idx) noexcept nogil<|MERGE_RESOLUTION|>--- conflicted
+++ resolved
@@ -1,5 +1,4 @@
-<<<<<<< HEAD
-from sklearn.utils._typedefs cimport (
+from ...utils._typedefs cimport (
     float32_t, float64_t, int32_t, intp_t, uint8_t, uint16_t, uint32_t
 )
 
@@ -12,18 +11,6 @@
 ctypedef float64_t Y_DTYPE_C
 ctypedef float32_t G_H_DTYPE_C
 ctypedef uint32_t BITSET_INNER_DTYPE_C
-
-=======
-from ...utils._typedefs cimport float32_t, float64_t, intp_t, uint8_t, uint32_t
-
-
-ctypedef float64_t X_DTYPE_C
-ctypedef uint8_t X_BINNED_DTYPE_C
-ctypedef float64_t Y_DTYPE_C
-ctypedef float32_t G_H_DTYPE_C
-ctypedef uint32_t BITSET_INNER_DTYPE_C
-ctypedef BITSET_INNER_DTYPE_C[8] BITSET_DTYPE_C
->>>>>>> 342a7ef8
 
 
 cdef packed struct hist_struct:

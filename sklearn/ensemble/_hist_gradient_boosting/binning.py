"""
This module contains the BinMapper class.

BinMapper is used for mapping a real-valued dataset into integer-valued bins.
Bin thresholds are computed with the quantiles so that each bin contains
approximately the same number of samples.
"""
# Author: Nicolas Hug

import numpy as np

from ...utils import check_random_state, check_array
from ...base import BaseEstimator, TransformerMixin
from ...utils.validation import check_is_fitted
from ._binning import _map_to_bins
from .common import X_DTYPE, X_BINNED_DTYPE, ALMOST_INF


def _find_binning_thresholds(data, max_bins, subsample, random_state):
    """Extract feature-wise quantiles from numerical data.

    Missing values are ignored for finding the thresholds.

    Parameters
    ----------
    data : array-like of shape (n_samples, n_features)
        The data to bin.

    max_bins: int
        The maximum number of bins to use for non-missing values. If for a
        given feature the number of unique values is less than ``max_bins``,
        then those unique values will be used to compute the bin thresholds,
        instead of the quantiles.

    subsample : int or None
        If ``n_samples > subsample``, then ``sub_samples`` samples will be
        randomly chosen to compute the quantiles. If ``None``, the whole data
        is used.

    random_state: int, RandomState instance or None
        Pseudo-random number generator to control the random sub-sampling.
        Pass an int for reproducible output across multiple
        function calls.
        See :term: `Glossary <random_state>`.

    Return
    ------
    binning_thresholds: list of ndarray
        For each feature, stores the increasing numeric values that can
        be used to separate the bins. Thus ``len(binning_thresholds) ==
        n_features``.
    """
    rng = check_random_state(random_state)
    if subsample is not None and data.shape[0] > subsample:
        subset = rng.choice(data.shape[0], subsample, replace=False)
        data = data.take(subset, axis=0)

    binning_thresholds = []
    for f_idx in range(data.shape[1]):
        col_data = data[:, f_idx]
        # ignore missing values when computing bin thresholds
        missing_mask = np.isnan(col_data)
        if missing_mask.any():
            col_data = col_data[~missing_mask]
        col_data = np.ascontiguousarray(col_data, dtype=X_DTYPE)
        distinct_values = np.unique(col_data)
        if len(distinct_values) <= max_bins:
            midpoints = distinct_values[:-1] + distinct_values[1:]
            midpoints *= .5
        else:
            # We sort again the data in this case. We could compute
            # approximate midpoint percentiles using the output of
            # np.unique(col_data, return_counts) instead but this is more
            # work and the performance benefit will be limited because we
            # work on a fixed-size subsample of the full data.
            percentiles = np.linspace(0, 100, num=max_bins + 1)
            percentiles = percentiles[1:-1]
            midpoints = np.percentile(col_data, percentiles,
                                      interpolation='midpoint').astype(X_DTYPE)
            assert midpoints.shape[0] == max_bins - 1

        # We avoid having +inf thresholds: +inf thresholds are only allowed in
        # a "split on nan" situation.
        np.clip(midpoints, a_min=None, a_max=ALMOST_INF, out=midpoints)

        binning_thresholds.append(midpoints)

    return binning_thresholds


class _BinMapper(TransformerMixin, BaseEstimator):
    """Transformer that maps a dataset into integer-valued bins.

    The bins are created in a feature-wise fashion, using quantiles so that
    each bins contains approximately the same number of samples.

    For large datasets, quantiles are computed on a subset of the data to
    speed-up the binning, but the quantiles should remain stable.

    Features with a small number of values may be binned into less than
    ``n_bins`` bins. The last bin (at index ``n_bins - 1``) is always reserved
    for missing values.

    Parameters
    ----------
    n_bins : int, default=256
        The maximum number of bins to use (including the bin for missing
        values). Non-missing values are binned on ``max_bins = n_bins - 1``
        bins. The last bin is always reserved for missing values. If for a
        given feature the number of unique values is less than ``max_bins``,
        then those unique values will be used to compute the bin thresholds,
        instead of the quantiles.
<<<<<<< HEAD

=======
>>>>>>> 875936cb
    subsample : int or None, default=2e5
        If ``n_samples > subsample``, then ``sub_samples`` samples will be
        randomly chosen to compute the quantiles. If ``None``, the whole data
        is used.
<<<<<<< HEAD

    random_state: int or RandomState instance, default=None
=======
    random_state: int, RandomState instance or None, default=None
>>>>>>> 875936cb
        Pseudo-random number generator to control the random sub-sampling.
        Pass an int for reproducible output across multiple
        function calls.
        See :term: `Glossary <random_state>`.

    Attributes
    ----------
    bin_thresholds_ : list of ndarray
        For each feature, gives the real-valued bin threhsolds. There are
        ``max_bins - 1`` thresholds, where ``max_bins = n_bins - 1`` is the
        number of bins used for non-missing values.
<<<<<<< HEAD

    n_bins_non_missing_ : array of uint32
        For each feature, gives the number of bins actually used for
        non-missing values. For features with a lot of unique values, this is
        equal to ``n_bins - 1``.

    missing_values_bin_idx_ : uint8
=======
    n_bins_non_missing_ : ndarray, dtype=np.uint32
        For each feature, gives the number of bins actually used for
        non-missing values. For features with a lot of unique values, this is
        equal to ``n_bins - 1``.
    missing_values_bin_idx_ : np.uint8
>>>>>>> 875936cb
        The index of the bin where missing values are mapped. This is a
        constant across all features. This corresponds to the last bin, and
        it is always equal to ``n_bins - 1``. Note that if ``n_bins_missing_``
        is less than ``n_bins - 1`` for a given feature, then there are
        empty (and unused) bins.
    """

    def __init__(self, n_bins=256, subsample=int(2e5), random_state=None):
        self.n_bins = n_bins
        self.subsample = subsample
        self.random_state = random_state

    def fit(self, X, y=None):
        """Fit data X by computing the binning thresholds.

        The last bin is reserved for missing values, whether missing values
        are present in the data or not.

        Parameters
        ----------
        X : array-like of shape (n_samples, n_features)
            The data to bin.
        y: None
            Ignored.

        Returns
        -------
        self : object
        """
        if not (3 <= self.n_bins <= 256):
            # min is 3: at least 2 distinct bins and a missing values bin
            raise ValueError('n_bins={} should be no smaller than 3 '
                             'and no larger than 256.'.format(self.n_bins))

        X = check_array(X, dtype=[X_DTYPE], force_all_finite=False)
        max_bins = self.n_bins - 1
        self.bin_thresholds_ = _find_binning_thresholds(
            X, max_bins, subsample=self.subsample,
            random_state=self.random_state)

        self.n_bins_non_missing_ = np.array(
            [thresholds.shape[0] + 1 for thresholds in self.bin_thresholds_],
            dtype=np.uint32)

        self.missing_values_bin_idx_ = self.n_bins - 1

        return self

    def transform(self, X):
        """Bin data X.

        Missing values will be mapped to the last bin.

        Parameters
        ----------
        X : array-like of shape (n_samples, n_features)
            The data to bin.

        Returns
        -------
        X_binned : array-like of shape (n_samples, n_features)
            The binned data (fortran-aligned).
        """
        X = check_array(X, dtype=[X_DTYPE], force_all_finite=False)
        check_is_fitted(self)
        if X.shape[1] != self.n_bins_non_missing_.shape[0]:
            raise ValueError(
                'This estimator was fitted with {} features but {} got passed '
                'to transform()'.format(self.n_bins_non_missing_.shape[0],
                                        X.shape[1])
            )
        binned = np.zeros_like(X, dtype=X_BINNED_DTYPE, order='F')
        _map_to_bins(X, self.bin_thresholds_, self.missing_values_bin_idx_,
                     binned)
        return binned<|MERGE_RESOLUTION|>--- conflicted
+++ resolved
@@ -110,20 +110,13 @@
         given feature the number of unique values is less than ``max_bins``,
         then those unique values will be used to compute the bin thresholds,
         instead of the quantiles.
-<<<<<<< HEAD
-
-=======
->>>>>>> 875936cb
+
     subsample : int or None, default=2e5
         If ``n_samples > subsample``, then ``sub_samples`` samples will be
         randomly chosen to compute the quantiles. If ``None``, the whole data
         is used.
-<<<<<<< HEAD
-
-    random_state: int or RandomState instance, default=None
-=======
+
     random_state: int, RandomState instance or None, default=None
->>>>>>> 875936cb
         Pseudo-random number generator to control the random sub-sampling.
         Pass an int for reproducible output across multiple
         function calls.
@@ -132,24 +125,16 @@
     Attributes
     ----------
     bin_thresholds_ : list of ndarray
-        For each feature, gives the real-valued bin threhsolds. There are
+        For each feature, gives the real-valued bin thresholds. There are
         ``max_bins - 1`` thresholds, where ``max_bins = n_bins - 1`` is the
         number of bins used for non-missing values.
-<<<<<<< HEAD
-
-    n_bins_non_missing_ : array of uint32
-        For each feature, gives the number of bins actually used for
-        non-missing values. For features with a lot of unique values, this is
-        equal to ``n_bins - 1``.
-
-    missing_values_bin_idx_ : uint8
-=======
+
     n_bins_non_missing_ : ndarray, dtype=np.uint32
         For each feature, gives the number of bins actually used for
         non-missing values. For features with a lot of unique values, this is
         equal to ``n_bins - 1``.
+
     missing_values_bin_idx_ : np.uint8
->>>>>>> 875936cb
         The index of the bin where missing values are mapped. This is a
         constant across all features. This corresponds to the last bin, and
         it is always equal to ``n_bins - 1``. Note that if ``n_bins_missing_``

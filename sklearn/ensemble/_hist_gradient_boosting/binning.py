"""
This module contains the BinMapper class.

BinMapper is used for mapping a real-valued dataset into integer-valued bins.
Bin thresholds are computed with the quantiles so that each bin contains
approximately the same number of samples.
"""
# Author: Nicolas Hug

import numpy as np

from ...utils import check_random_state, check_array
from ...base import BaseEstimator, TransformerMixin
from ...utils.validation import check_is_fitted
from ._binning import _map_to_bins
from .common import X_DTYPE, X_BINNED_DTYPE, ALMOST_INF, X_BITSET_INNER_DTYPE
from ._bitset import set_bitset_memoryview


def _find_binning_thresholds(col_data, max_bins):
<<<<<<< HEAD
    """Extract quantiles from a continuous feature.
=======
    """Extract feature-wise quantiles from numerical data.
>>>>>>> cd673475

    Missing values are ignored for finding the thresholds.

    Parameters
    ----------
<<<<<<< HEAD
    col_data : array-like, shape (n_samples,)
        The continuous feature to bin.
=======
    col_data : array-like, shape (n_features,)
        The numerical feature to bin.
>>>>>>> cd673475
    max_bins: int
        The maximum number of bins to use for non-missing values. If for a
        given feature the number of unique values is less than ``max_bins``,
        then those unique values will be used to compute the bin thresholds,
        instead of the quantiles

    Return
    ------
<<<<<<< HEAD
    binning_thresholds : ndarray of shape(min(max_bins, n_unique_values) - 1,)
        The increasing numeric values that can be used to separate the bins.
        A given value x will be mapped into bin value i iff
        bining_thresholds[i - 1] < x <= binning_thresholds[i]

=======
    binning_thresholds: ndarray
        For each feature, stores the increasing numeric values that can
        be used to separate the bins. Thus ``len(binning_thresholds) ==
        n_features``.
>>>>>>> cd673475
    """
    # ignore missing values when computing bin thresholds
    missing_mask = np.isnan(col_data)
    if missing_mask.any():
        col_data = col_data[~missing_mask]
    col_data = np.ascontiguousarray(col_data, dtype=X_DTYPE)
    distinct_values = np.unique(col_data)
    if len(distinct_values) <= max_bins:
        midpoints = distinct_values[:-1] + distinct_values[1:]
        midpoints *= .5
    else:
        # We sort again the data in this case. We could compute
        # approximate midpoint percentiles using the output of
        # np.unique(col_data, return_counts) instead but this is more
        # work and the performance benefit will be limited because we
        # work on a fixed-size subsample of the full data.
        percentiles = np.linspace(0, 100, num=max_bins + 1)
        percentiles = percentiles[1:-1]
        midpoints = np.percentile(col_data, percentiles,
                                  interpolation='midpoint').astype(X_DTYPE)
        assert midpoints.shape[0] == max_bins - 1

    # We avoid having +inf thresholds: +inf thresholds are only allowed in
    # a "split on nan" situation.
    np.clip(midpoints, a_min=None, a_max=ALMOST_INF, out=midpoints)
    return midpoints


class _BinMapper(TransformerMixin, BaseEstimator):
    """Transformer that maps a dataset into integer-valued bins.

    For continuous features, the bins are created in a feature-wise fashion,
    using quantiles so that each bins contains approximately the same number
    of samples. For large datasets, quantiles are computed on a subset of the
    data to speed-up the binning, but the quantiles should remain stable.

    For categorical features, the raw categorical values are expected to be
    in [0, 254] (this is not validated here though) and each category
    corresponds to a bin. All categorical values must be known at
    initialization: transform() doesn't know how to bin unknown categorical
    values. Note that transform() is only used on non-training data in the
    case of early stopping.

    Features with a small number of values may be binned into less than
    ``n_bins`` bins. The last bin (at index ``n_bins - 1``) is always reserved
    for missing values.

    Parameters
    ----------
    n_bins : int, default=256
        The maximum number of bins to use (including the bin for missing
        values). Non-missing values are binned on ``max_bins = n_bins - 1``
        bins. The last bin is always reserved for missing values. If for a
        given feature the number of unique values is less than ``max_bins``,
        then those unique values will be used to compute the bin thresholds,
        instead of the quantiles. For categorical features indicated by
        ``is_categorical``, the docstring for ``is_categorical`` details on
        this procedure.
    subsample : int or None, optional (default=2e5)
        If ``n_samples > subsample``, then ``sub_samples`` samples will be
        randomly chosen to compute the quantiles. If ``None``, the whole data
        is used.
    is_categorical : ndarray of bool of shape (n_features,), default=None
        Indicates categorical features. By default, all features are
        considered continuous.
    known_categories : list of {ndarray, None} of shape (n_features,), \
            default=none
        For each categorical feature, the array indicates the set of unique
        categorical values. These should be the possible values over all the
        data, not just the training data. For continuous features, the
        corresponding entry should be None.
    random_state: int, RandomState instance or None, default=None
        Pseudo-random number generator to control the random sub-sampling.
        Pass an int for reproducible output across multiple
        function calls.
        See :term: `Glossary <random_state>`.

    Attributes
    ----------
    bin_thresholds_ : list of ndarray
        For each feature, each array indicates how to map a feature into a
        binned feature. The semantic and size depends on the nature of the
        feature:
        - for real-valued features, the array corresponds to the real-valued
          bin thresholds (the upper bound of each bin). There are ``max_bins
          - 1`` thresholds, where ``max_bins = n_bins - 1`` is the number of
          bins used for non-missing values.
        - for categorical features, the array is a map from a binned category
          value to the raw category value. The size of the array is equal to
          ``min(max_bins, category_cardinality)`` where we ignore missing
          values in the cardinality.
    n_bins_non_missing_ : ndarray, dtype=np.uint32
        For each feature, gives the number of bins actually used for
        non-missing values. For features with a lot of unique values, this is
        equal to ``n_bins - 1``.
    is_categorical_ : ndarray of shape (n_features,), dtype=np.uint8
        Indicator for categorical features.
    missing_values_bin_idx_ : np.uint8
        The index of the bin where missing values are mapped. This is a
        constant across all features. This corresponds to the last bin, and
        it is always equal to ``n_bins - 1``. Note that if ``n_bins_missing_``
        is less than ``n_bins - 1`` for a given feature, then there are
        empty (and unused) bins.
    """
    def __init__(self, n_bins=256, subsample=int(2e5), is_categorical=None,
                 known_categories=None, random_state=None):
        self.n_bins = n_bins
        self.subsample = subsample
        self.is_categorical = is_categorical
        self.known_categories = known_categories
        self.random_state = random_state

    def fit(self, X, y=None):
        """Fit data X by computing the binning thresholds.

        The last bin is reserved for missing values, whether missing values
        are present in the data or not.

        Parameters
        ----------
        X : array-like of shape (n_samples, n_features)
            The data to bin.
        y: None
            Ignored.

        Returns
        -------
        self : object
        """
        if not (3 <= self.n_bins <= 256):
            # min is 3: at least 2 distinct bins and a missing values bin
            raise ValueError('n_bins={} should be no smaller than 3 '
                             'and no larger than 256.'.format(self.n_bins))

        X = check_array(X, dtype=[X_DTYPE], force_all_finite=False)
        max_bins = self.n_bins - 1
<<<<<<< HEAD
=======

        rng = check_random_state(self.random_state)
        if self.subsample is not None and X.shape[0] > self.subsample:
            subset = rng.choice(X.shape[0], self.subsample, replace=False)
            X = X.take(subset, axis=0)

        self.bin_thresholds_ = [
            _find_binning_thresholds(X[:, f_idx], max_bins)
            for f_idx in range(X.shape[1])]
>>>>>>> cd673475

        rng = check_random_state(self.random_state)
        if self.subsample is not None and X.shape[0] > self.subsample:
            subset = rng.choice(X.shape[0], self.subsample, replace=False)
            X = X.take(subset, axis=0)

        if self.is_categorical is None:
            self.is_categorical_ = np.zeros(X.shape[1], dtype=np.uint8)
        else:
            self.is_categorical_ = np.asarray(self.is_categorical,
                                              dtype=np.uint8)

        n_features = X.shape[1]
        known_categories = self.known_categories
        if known_categories is None:
            known_categories = [None] * n_features

        # validate is_categorical and known_categories parameters
        for f_idx in range(n_features):
            is_categorical = self.is_categorical_[f_idx]
            known_cats = known_categories[f_idx]
            if is_categorical and known_cats is None:
                raise ValueError(
                    f"Known categories for feature {f_idx} must be provided."
                )
            if not is_categorical and known_cats is not None:
                raise ValueError(
                    f"Feature {f_idx} isn't marked as a categorical feature, "
                    f"but categories were passed."
                )

        self.missing_values_bin_idx_ = self.n_bins - 1

        self.bin_thresholds_ = []
        n_bins_non_missing = []

        for f_idx in range(n_features):
            if not self.is_categorical_[f_idx]:
                thresholds = _find_binning_thresholds(X[:, f_idx], max_bins)
                n_bins_non_missing.append(thresholds.shape[0] + 1)
            else:
                # Since categories are assumed to be encoded in
                # [0, n_cats] and since n_cats <= max_bins,
                # the thresholds *are* the unique categorical values. This will
                # lead to the correct mapping in transform()
                thresholds = known_categories[f_idx]
                n_bins_non_missing.append(thresholds.shape[0])

            self.bin_thresholds_.append(thresholds)

        self.n_bins_non_missing_ = np.array(n_bins_non_missing,
                                            dtype=np.uint32)
        return self

    def transform(self, X):
        """Bin data X.

        Missing values will be mapped to the last bin.

        For categorical features, the mapping will be incorrect for unknown
        categories. Since the BinMapper is given known_categories of the
        entire training data (i.e. before the call to train_test_split() in
        case of early-stopping), this never happens.

        Parameters
        ----------
        X : array-like of shape (n_samples, n_features)
            The data to bin.

        Returns
        -------
        X_binned : array-like of shape (n_samples, n_features)
            The binned data (fortran-aligned).
        """
        X = check_array(X, dtype=[X_DTYPE], force_all_finite=False)
        check_is_fitted(self)
        if X.shape[1] != self.n_bins_non_missing_.shape[0]:
            raise ValueError(
                'This estimator was fitted with {} features but {} got passed '
                'to transform()'.format(self.n_bins_non_missing_.shape[0],
                                        X.shape[1])
            )
        binned = np.zeros_like(X, dtype=X_BINNED_DTYPE, order='F')
        _map_to_bins(X, self.bin_thresholds_, self.missing_values_bin_idx_,
                     binned)
        return binned

    def make_known_categories_bitsets(self):
        """Create bitsets of known categories.

        Returns
        -------
        - known_cat_bitsets : ndarray of shape (n_categorical_features, 8)
            Array of bitsets of known categories, for each categorical feature.
        - f_idx_map : ndarray of shape (n_features,)
            Map from original feature index to the corresponding index in the
            known_cat_bitsets array.
        """

        categorical_features_indices = np.flatnonzero(self.is_categorical_)

        n_features = self.is_categorical_.size
        n_categorical_features = categorical_features_indices.size

        f_idx_map = np.zeros(n_features, dtype=np.uint32)
        f_idx_map[categorical_features_indices] = np.arange(
            n_categorical_features, dtype=np.uint32)

        known_categories = self.bin_thresholds_

        known_cat_bitsets = np.zeros((n_categorical_features, 8),
                                     dtype=X_BITSET_INNER_DTYPE)
        for mapped_f_idx, f_idx in enumerate(categorical_features_indices):
            for raw_cat_val in known_categories[f_idx]:
                set_bitset_memoryview(known_cat_bitsets[mapped_f_idx],
                                      raw_cat_val)

        return known_cat_bitsets, f_idx_map<|MERGE_RESOLUTION|>--- conflicted
+++ resolved
@@ -18,23 +18,14 @@
 
 
 def _find_binning_thresholds(col_data, max_bins):
-<<<<<<< HEAD
     """Extract quantiles from a continuous feature.
-=======
-    """Extract feature-wise quantiles from numerical data.
->>>>>>> cd673475
 
     Missing values are ignored for finding the thresholds.
 
     Parameters
     ----------
-<<<<<<< HEAD
     col_data : array-like, shape (n_samples,)
         The continuous feature to bin.
-=======
-    col_data : array-like, shape (n_features,)
-        The numerical feature to bin.
->>>>>>> cd673475
     max_bins: int
         The maximum number of bins to use for non-missing values. If for a
         given feature the number of unique values is less than ``max_bins``,
@@ -43,18 +34,10 @@
 
     Return
     ------
-<<<<<<< HEAD
     binning_thresholds : ndarray of shape(min(max_bins, n_unique_values) - 1,)
         The increasing numeric values that can be used to separate the bins.
         A given value x will be mapped into bin value i iff
         bining_thresholds[i - 1] < x <= binning_thresholds[i]
-
-=======
-    binning_thresholds: ndarray
-        For each feature, stores the increasing numeric values that can
-        be used to separate the bins. Thus ``len(binning_thresholds) ==
-        n_features``.
->>>>>>> cd673475
     """
     # ignore missing values when computing bin thresholds
     missing_mask = np.isnan(col_data)
@@ -191,18 +174,6 @@
 
         X = check_array(X, dtype=[X_DTYPE], force_all_finite=False)
         max_bins = self.n_bins - 1
-<<<<<<< HEAD
-=======
-
-        rng = check_random_state(self.random_state)
-        if self.subsample is not None and X.shape[0] > self.subsample:
-            subset = rng.choice(X.shape[0], self.subsample, replace=False)
-            X = X.take(subset, axis=0)
-
-        self.bin_thresholds_ = [
-            _find_binning_thresholds(X[:, f_idx], max_bins)
-            for f_idx in range(X.shape[1])]
->>>>>>> cd673475
 
         rng = check_random_state(self.random_state)
         if self.subsample is not None and X.shape[0] > self.subsample:

--- conflicted
+++ resolved
@@ -57,16 +57,8 @@
 
     # We just construct a simple tree with 1 root and 2 children
     # parent node
-<<<<<<< HEAD
     predictor._set_node(0, left=1, right=2, feature_idx=0,
-                        threshold=threshold)
-=======
-    nodes[0]['left'] = 1
-    nodes[0]['right'] = 2
-    nodes[0]['feature_idx'] = 0
-    nodes[0]['num_threshold'] = num_threshold
-
->>>>>>> 3254e98a
+                        num_threshold=num_threshold)
     # left child
     predictor._set_node(1, is_leaf=True, value=0)
 

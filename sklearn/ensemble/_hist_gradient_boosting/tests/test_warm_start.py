--- conflicted
+++ resolved
@@ -102,13 +102,8 @@
 
     n_iter_no_change = 5
     gb = GradientBoosting(
-<<<<<<< HEAD
-        n_iter_no_change=n_iter_no_change, max_iter=200,
-        random_state=42, warm_start=True, tol=1e-3, early_stopping=True
-=======
         n_iter_no_change=n_iter_no_change, max_iter=10000,
         random_state=42, warm_start=True, tol=1e-3, scoring=scoring,
->>>>>>> d5bd4e6a
     )
     gb.fit(X, y)
     n_iter_first_fit = gb.n_iter_

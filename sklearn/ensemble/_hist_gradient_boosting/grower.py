"""
This module contains the TreeGrower class.

TreeGrower builds a regression tree fitting a Newton-Raphson step, based on
the gradients and hessians of the training data.
"""
# Author: Nicolas Hug

from heapq import heappush, heappop
import numpy as np
from timeit import default_timer as time
import numbers

from .splitting import Splitter
from .histogram import HistogramBuilder
from .predictor import TreePredictor
from .utils import sum_parallel
from .common import PREDICTOR_RECORD_DTYPE
from .common import X_BITSET_INNER_DTYPE
from .common import Y_DTYPE
from .common import MonotonicConstraint
from ._bitset import set_raw_bitset_from_binned_bitset
from sklearn.utils._openmp_helpers import _openmp_effective_n_threads


EPS = np.finfo(Y_DTYPE).eps  # to avoid zero division errors


class TreeNode:
    """Tree Node class used in TreeGrower.

    This isn't used for prediction purposes, only for training (see
    TreePredictor).

    Parameters
    ----------
    depth : int
        The depth of the node, i.e. its distance from the root.
    sample_indices : ndarray of shape (n_samples_at_node,), dtype=np.uint
        The indices of the samples at the node.
    sum_gradients : float
        The sum of the gradients of the samples at the node.
    sum_hessians : float
        The sum of the hessians of the samples at the node.

    Attributes
    ----------
    depth : int
        The depth of the node, i.e. its distance from the root.
    sample_indices : ndarray of shape (n_samples_at_node,), dtype=np.uint
        The indices of the samples at the node.
    sum_gradients : float
        The sum of the gradients of the samples at the node.
    sum_hessians : float
        The sum of the hessians of the samples at the node.
    split_info : SplitInfo or None
        The result of the split evaluation.
    is_leaf : bool
        True if node is a leaf
    left_child : TreeNode or None
        The left child of the node. None for leaves.
    right_child : TreeNode or None
        The right child of the node. None for leaves.
    value : float or None
        The value of the leaf, as computed in finalize_leaf(). None for
        non-leaf nodes.
    partition_start : int
        start position of the node's sample_indices in splitter.partition.
    partition_stop : int
        stop position of the node's sample_indices in splitter.partition.
    allowed_features : None or ndarray, dtype=int
        Indices of features allowed to split for children.
    interaction_cst_indices : None or list of ints
        Indices of the interaction sets that have to be applied on splits of
        child nodes. The fewer sets the stronger the constraint as fewer sets
        contain fewer features.
    children_lower_bound : float
    children_upper_bound : float
    """

    split_info = None
    left_child = None
    right_child = None
    histograms = None

    # start and stop indices of the node in the splitter.partition
    # array. Concretely,
    # self.sample_indices = view(self.splitter.partition[start:stop])
    # Please see the comments about splitter.partition and
    # splitter.split_indices for more info about this design.
    # These 2 attributes are only used in _update_raw_prediction, because we
    # need to iterate over the leaves and I don't know how to efficiently
    # store the sample_indices views because they're all of different sizes.
    partition_start = 0
    partition_stop = 0

    def __init__(self, depth, sample_indices, sum_gradients, sum_hessians, value=None):
        self.depth = depth
        self.sample_indices = sample_indices
        self.n_samples = sample_indices.shape[0]
        self.sum_gradients = sum_gradients
        self.sum_hessians = sum_hessians
        self.value = value
        self.is_leaf = False
        self.allowed_features = None
        self.interaction_cst_indices = None
        self.set_children_bounds(float("-inf"), float("+inf"))

    def set_children_bounds(self, lower, upper):
        """Set children values bounds to respect monotonic constraints."""

        # These are bounds for the node's *children* values, not the node's
        # value. The bounds are used in the splitter when considering potential
        # left and right child.
        self.children_lower_bound = lower
        self.children_upper_bound = upper

    def __lt__(self, other_node):
        """Comparison for priority queue.

        Nodes with high gain are higher priority than nodes with low gain.

        heapq.heappush only need the '<' operator.
        heapq.heappop take the smallest item first (smaller is higher
        priority).

        Parameters
        ----------
        other_node : TreeNode
            The node to compare with.
        """
        return self.split_info.gain > other_node.split_info.gain


class TreeGrower:
    """Tree grower class used to build a tree.

    The tree is fitted to predict the values of a Newton-Raphson step. The
    splits are considered in a best-first fashion, and the quality of a
    split is defined in splitting._split_gain.

    Parameters
    ----------
    X_binned : ndarray of shape (n_samples, n_features), dtype=np.uint8
        The binned input samples. Must be Fortran-aligned.
    gradients : ndarray of shape (n_samples,)
        The gradients of each training sample. Those are the gradients of the
        loss w.r.t the predictions, evaluated at iteration ``i - 1``.
    hessians : ndarray of shape (n_samples,)
        The hessians of each training sample. Those are the hessians of the
        loss w.r.t the predictions, evaluated at iteration ``i - 1``.
    max_leaf_nodes : int, default=None
        The maximum number of leaves for each tree. If None, there is no
        maximum limit.
    max_depth : int, default=None
        The maximum depth of each tree. The depth of a tree is the number of
        edges to go from the root to the deepest leaf.
        Depth isn't constrained by default.
    min_samples_leaf : int, default=20
        The minimum number of samples per leaf.
    min_gain_to_split : float, default=0.
        The minimum gain needed to split a node. Splits with lower gain will
        be ignored.
    n_bins : int, default=256
        The total number of bins, including the bin for missing values. Used
        to define the shape of the histograms.
    n_bins_non_missing : ndarray, dtype=np.uint32, default=None
        For each feature, gives the number of bins actually used for
        non-missing values. For features with a lot of unique values, this
        is equal to ``n_bins - 1``. If it's an int, all features are
        considered to have the same number of bins. If None, all features
        are considered to have ``n_bins - 1`` bins.
    has_missing_values : bool or ndarray, dtype=bool, default=False
        Whether each feature contains missing values (in the training data).
        If it's a bool, the same value is used for all features.
    is_categorical : ndarray of bool of shape (n_features,), default=None
        Indicates categorical features.
<<<<<<< HEAD
    monotonic_cst : array-like of shape (n_features,), dtype=int, default=None
        Indicates the monotonic constraint to enforce on each feature. -1, 1
        and 0 respectively correspond to a positive constraint, negative
        constraint and no constraint. Read more in the :ref:`User Guide
        <monotonic_cst_gbdt>`.
    interaction_cst : list of sets of integers, default=None
        List of interaction constraints.
=======
    monotonic_cst : array-like of int of shape (n_features,), dtype=int, default=None
        Indicates the monotonic constraint to enforce on each feature.
          - 1: monotonic increase
          - 0: no constraint
          - -1: monotonic decrease

        Read more in the :ref:`User Guide <monotonic_cst_gbdt>`.
>>>>>>> 2f8b8e7f
    l2_regularization : float, default=0.
        The L2 regularization parameter.
    min_hessian_to_split : float, default=1e-3
        The minimum sum of hessians needed in each node. Splits that result in
        at least one child having a sum of hessians less than
        ``min_hessian_to_split`` are discarded.
    shrinkage : float, default=1.
        The shrinkage parameter to apply to the leaves values, also known as
        learning rate.
    n_threads : int, default=None
        Number of OpenMP threads to use. `_openmp_effective_n_threads` is called
        to determine the effective number of threads use, which takes cgroups CPU
        quotes into account. See the docstring of `_openmp_effective_n_threads`
        for details.

    Attributes
    ----------
    histogram_builder : HistogramBuilder
    splitter : Splitter
    root : TreeNode
    finalized_leaves : list of TreeNode
    splittable_nodes : list of TreeNode
    missing_values_bin_idx : int
        Equals n_bins - 1
    n_categorical_splits : int
    n_features : int
    n_nodes : int
    total_find_split_time : float
        Time spent finding the best splits
    total_compute_hist_time : float
        Time spent computing histograms
    total_apply_split_time : float
        Time spent splitting nodes
    with_monotonic_cst : bool
        Whether there are monotonic constraints that apply. False iff monotonic_cst is
        None.
    """

    def __init__(
        self,
        X_binned,
        gradients,
        hessians,
        max_leaf_nodes=None,
        max_depth=None,
        min_samples_leaf=20,
        min_gain_to_split=0.0,
        n_bins=256,
        n_bins_non_missing=None,
        has_missing_values=False,
        is_categorical=None,
        monotonic_cst=None,
        interaction_cst=None,
        l2_regularization=0.0,
        min_hessian_to_split=1e-3,
        shrinkage=1.0,
        n_threads=None,
    ):

        self._validate_parameters(
            X_binned,
            min_gain_to_split,
            min_hessian_to_split,
        )
        n_threads = _openmp_effective_n_threads(n_threads)

        if n_bins_non_missing is None:
            n_bins_non_missing = n_bins - 1

        if isinstance(n_bins_non_missing, numbers.Integral):
            n_bins_non_missing = np.array(
                [n_bins_non_missing] * X_binned.shape[1], dtype=np.uint32
            )
        else:
            n_bins_non_missing = np.asarray(n_bins_non_missing, dtype=np.uint32)

        if isinstance(has_missing_values, bool):
            has_missing_values = [has_missing_values] * X_binned.shape[1]
        has_missing_values = np.asarray(has_missing_values, dtype=np.uint8)

        if monotonic_cst is None:
            self.with_monotonic_cst = False
            monotonic_cst = np.full(
                shape=X_binned.shape[1],
                fill_value=MonotonicConstraint.NO_CST,
                dtype=np.int8,
            )
        else:
            self.with_monotonic_cst = True
            monotonic_cst = np.asarray(monotonic_cst, dtype=np.int8)

            if monotonic_cst.shape[0] != X_binned.shape[1]:
                raise ValueError(
                    "monotonic_cst has shape {} but the input data "
                    "X has {} features.".format(
                        monotonic_cst.shape[0], X_binned.shape[1]
                    )
                )
            if np.any(monotonic_cst < -1) or np.any(monotonic_cst > 1):
                raise ValueError(
                    "monotonic_cst must be None or an array-like of -1, 0 or 1."
                )

        if is_categorical is None:
            is_categorical = np.zeros(shape=X_binned.shape[1], dtype=np.uint8)
        else:
            is_categorical = np.asarray(is_categorical, dtype=np.uint8)

        if np.any(
            np.logical_and(
                is_categorical == 1, monotonic_cst != MonotonicConstraint.NO_CST
            )
        ):
            raise ValueError("Categorical features cannot have monotonic constraints.")

        hessians_are_constant = hessians.shape[0] == 1
        self.histogram_builder = HistogramBuilder(
            X_binned, n_bins, gradients, hessians, hessians_are_constant, n_threads
        )
        missing_values_bin_idx = n_bins - 1
        self.splitter = Splitter(
            X_binned,
            n_bins_non_missing,
            missing_values_bin_idx,
            has_missing_values,
            is_categorical,
            monotonic_cst,
            l2_regularization,
            min_hessian_to_split,
            min_samples_leaf,
            min_gain_to_split,
            hessians_are_constant,
            n_threads,
        )
        self.n_bins_non_missing = n_bins_non_missing
        self.missing_values_bin_idx = missing_values_bin_idx
        self.max_leaf_nodes = max_leaf_nodes
        self.has_missing_values = has_missing_values
        self.monotonic_cst = monotonic_cst
        self.interaction_cst = interaction_cst
        self.is_categorical = is_categorical
        self.l2_regularization = l2_regularization
        self.n_features = X_binned.shape[1]
        self.max_depth = max_depth
        self.min_samples_leaf = min_samples_leaf
        self.X_binned = X_binned
        self.min_gain_to_split = min_gain_to_split
        self.shrinkage = shrinkage
        self.n_threads = n_threads
        self.splittable_nodes = []
        self.finalized_leaves = []
        self.total_find_split_time = 0.0  # time spent finding the best splits
        self.total_compute_hist_time = 0.0  # time spent computing histograms
        self.total_apply_split_time = 0.0  # time spent splitting nodes
        self.n_categorical_splits = 0
        self._intilialize_root(gradients, hessians, hessians_are_constant)
        self.n_nodes = 1

    def _validate_parameters(
        self,
        X_binned,
        min_gain_to_split,
        min_hessian_to_split,
    ):
        """Validate parameters passed to __init__.

        Also validate parameters passed to splitter.
        """
        if X_binned.dtype != np.uint8:
            raise NotImplementedError("X_binned must be of type uint8.")
        if not X_binned.flags.f_contiguous:
            raise ValueError(
                "X_binned should be passed as Fortran contiguous "
                "array for maximum efficiency."
            )
        if min_gain_to_split < 0:
            raise ValueError(
                "min_gain_to_split={} must be positive.".format(min_gain_to_split)
            )
        if min_hessian_to_split < 0:
            raise ValueError(
                "min_hessian_to_split={} must be positive.".format(min_hessian_to_split)
            )

    def grow(self):
        """Grow the tree, from root to leaves."""
        while self.splittable_nodes:
            self.split_next()

        self._apply_shrinkage()

    def _apply_shrinkage(self):
        """Multiply leaves values by shrinkage parameter.

        This must be done at the very end of the growing process. If this were
        done during the growing process e.g. in finalize_leaf(), then a leaf
        would be shrunk but its sibling would potentially not be (if it's a
        non-leaf), which would lead to a wrong computation of the 'middle'
        value needed to enforce the monotonic constraints.
        """
        for leaf in self.finalized_leaves:
            leaf.value *= self.shrinkage

    def _intilialize_root(self, gradients, hessians, hessians_are_constant):
        """Initialize root node and finalize it if needed."""
        n_samples = self.X_binned.shape[0]
        depth = 0
        sum_gradients = sum_parallel(gradients, self.n_threads)
        if self.histogram_builder.hessians_are_constant:
            sum_hessians = hessians[0] * n_samples
        else:
            sum_hessians = sum_parallel(hessians, self.n_threads)
        self.root = TreeNode(
            depth=depth,
            sample_indices=self.splitter.partition,
            sum_gradients=sum_gradients,
            sum_hessians=sum_hessians,
            value=0,
        )

        self.root.partition_start = 0
        self.root.partition_stop = n_samples

        if self.root.n_samples < 2 * self.min_samples_leaf:
            # Do not even bother computing any splitting statistics.
            self._finalize_leaf(self.root)
            return
        if sum_hessians < self.splitter.min_hessian_to_split:
            self._finalize_leaf(self.root)
            return

        self.root.histograms = self.histogram_builder.compute_histograms_brute(
            self.root.sample_indices
        )

        if self.interaction_cst is not None:
            self.root.interaction_cst_indices = range(len(self.interaction_cst))
            allowed_features = set().union(*self.interaction_cst)
            self.root.allowed_features = np.array(
                list(allowed_features), dtype=np.uint32
            )

        self._compute_best_split_and_push(self.root)

    def _compute_best_split_and_push(self, node):
        """Compute the best possible split (SplitInfo) of a given node.

        Also push it in the heap of splittable nodes if gain isn't zero.
        The gain of a node is 0 if either all the leaves are pure
        (best gain = 0), or if no split would satisfy the constraints,
        (min_hessians_to_split, min_gain_to_split, min_samples_leaf)
        """

        node.split_info = self.splitter.find_node_split(
            n_samples=node.n_samples,
            histograms=node.histograms,
            sum_gradients=node.sum_gradients,
            sum_hessians=node.sum_hessians,
            value=node.value,
            lower_bound=node.children_lower_bound,
            upper_bound=node.children_upper_bound,
            allowed_features=node.allowed_features,
        )

        if node.split_info.gain <= 0:  # no valid split
            self._finalize_leaf(node)
        else:
            heappush(self.splittable_nodes, node)

    def split_next(self):
        """Split the node with highest potential gain.

        Returns
        -------
        left : TreeNode
            The resulting left child.
        right : TreeNode
            The resulting right child.
        """
        # Consider the node with the highest loss reduction (a.k.a. gain)
        node = heappop(self.splittable_nodes)

        tic = time()
        (
            sample_indices_left,
            sample_indices_right,
            right_child_pos,
        ) = self.splitter.split_indices(node.split_info, node.sample_indices)
        self.total_apply_split_time += time() - tic

        depth = node.depth + 1
        n_leaf_nodes = len(self.finalized_leaves) + len(self.splittable_nodes)
        n_leaf_nodes += 2

        left_child_node = TreeNode(
            depth,
            sample_indices_left,
            node.split_info.sum_gradient_left,
            node.split_info.sum_hessian_left,
            value=node.split_info.value_left,
        )
        right_child_node = TreeNode(
            depth,
            sample_indices_right,
            node.split_info.sum_gradient_right,
            node.split_info.sum_hessian_right,
            value=node.split_info.value_right,
        )

        node.right_child = right_child_node
        node.left_child = left_child_node

        # set start and stop indices
        left_child_node.partition_start = node.partition_start
        left_child_node.partition_stop = node.partition_start + right_child_pos
        right_child_node.partition_start = left_child_node.partition_stop
        right_child_node.partition_stop = node.partition_stop

        # set interaction constraints (the indices of the constraints sets)
        if self.interaction_cst is not None:
            # Calculate allowed_features and interaction_cst_indices only once and
            # inherit them by child nodes.
            (
                left_child_node.allowed_features,
                left_child_node.interaction_cst_indices,
            ) = self._compute_interactions(node)
            right_child_node.interaction_cst_indices = (
                left_child_node.interaction_cst_indices
            )
            right_child_node.allowed_features = left_child_node.allowed_features

        if not self.has_missing_values[node.split_info.feature_idx]:
            # If no missing values are encountered at fit time, then samples
            # with missing values during predict() will go to whichever child
            # has the most samples.
            node.split_info.missing_go_to_left = (
                left_child_node.n_samples > right_child_node.n_samples
            )

        self.n_nodes += 2
        self.n_categorical_splits += node.split_info.is_categorical

        if self.max_leaf_nodes is not None and n_leaf_nodes == self.max_leaf_nodes:
            self._finalize_leaf(left_child_node)
            self._finalize_leaf(right_child_node)
            self._finalize_splittable_nodes()
            return left_child_node, right_child_node

        if self.max_depth is not None and depth == self.max_depth:
            self._finalize_leaf(left_child_node)
            self._finalize_leaf(right_child_node)
            return left_child_node, right_child_node

        if left_child_node.n_samples < self.min_samples_leaf * 2:
            self._finalize_leaf(left_child_node)
        if right_child_node.n_samples < self.min_samples_leaf * 2:
            self._finalize_leaf(right_child_node)

        if self.with_monotonic_cst:
            # Set value bounds for respecting monotonic constraints
            # See test_nodes_values() for details
            if (
                self.monotonic_cst[node.split_info.feature_idx]
                == MonotonicConstraint.NO_CST
            ):
                lower_left = lower_right = node.children_lower_bound
                upper_left = upper_right = node.children_upper_bound
            else:
                mid = (left_child_node.value + right_child_node.value) / 2
                if (
                    self.monotonic_cst[node.split_info.feature_idx]
                    == MonotonicConstraint.POS
                ):
                    lower_left, upper_left = node.children_lower_bound, mid
                    lower_right, upper_right = mid, node.children_upper_bound
                else:  # NEG
                    lower_left, upper_left = mid, node.children_upper_bound
                    lower_right, upper_right = node.children_lower_bound, mid
            left_child_node.set_children_bounds(lower_left, upper_left)
            right_child_node.set_children_bounds(lower_right, upper_right)

        # Compute histograms of children, and compute their best possible split
        # (if needed)
        should_split_left = not left_child_node.is_leaf
        should_split_right = not right_child_node.is_leaf
        if should_split_left or should_split_right:

            # We will compute the histograms of both nodes even if one of them
            # is a leaf, since computing the second histogram is very cheap
            # (using histogram subtraction).
            n_samples_left = left_child_node.sample_indices.shape[0]
            n_samples_right = right_child_node.sample_indices.shape[0]
            if n_samples_left < n_samples_right:
                smallest_child = left_child_node
                largest_child = right_child_node
            else:
                smallest_child = right_child_node
                largest_child = left_child_node

            # We use the brute O(n_samples) method on the child that has the
            # smallest number of samples, and the subtraction trick O(n_bins)
            # on the other one.
            tic = time()
            smallest_child.histograms = self.histogram_builder.compute_histograms_brute(
                smallest_child.sample_indices
            )
            largest_child.histograms = (
                self.histogram_builder.compute_histograms_subtraction(
                    node.histograms, smallest_child.histograms
                )
            )
            self.total_compute_hist_time += time() - tic

            tic = time()
            if should_split_left:
                self._compute_best_split_and_push(left_child_node)
            if should_split_right:
                self._compute_best_split_and_push(right_child_node)
            self.total_find_split_time += time() - tic

            # Release memory used by histograms as they are no longer needed
            # for leaf nodes since they won't be split.
            for child in (left_child_node, right_child_node):
                if child.is_leaf:
                    del child.histograms

        # Release memory used by histograms as they are no longer needed for
        # internal nodes once children histograms have been computed.
        del node.histograms

        return left_child_node, right_child_node

    def _compute_interactions(self, node):
        r"""Compute features allowed by interactions to be inherited by child nodes.

        Example: Assume constraints [{0, 1}, {1, 2}].
           1      <- Both constraint groups could be applied from now on
          / \
         1   2    <- Left split still fulfills both constraint groups.
        / \ / \      Right split at feature 2 has only group {1, 2} from now on.

        Parameters:
        ----------
        node : TreeNode
            A node that might have children. Based on its feature_idx, the interaction
            constraints for possible child nodes are computed.

        Returns
        -------
        allowed_features : ndarray, dtype=uint32
            Indices of features allowed to split for children.
        interaction_cst_indices : list of ints
            Indices of the interaction sets that have to be applied on splits of
            child nodes. The fewer sets the stronger the constraint as fewer sets
            contain fewer features.
        """
        # Note:
        #  - Case of no interactions is already captured before function call.
        #  - This is for nodes that are already split and have a
        #    node.split_info.feature_idx.
        allowed_features = set()
        interaction_cst_indices = []
        for i in node.interaction_cst_indices:
            if node.split_info.feature_idx in self.interaction_cst[i]:
                interaction_cst_indices.append(i)
                allowed_features.update(self.interaction_cst[i])
        return (
            np.array(list(allowed_features), dtype=np.uint32),
            interaction_cst_indices,
        )

    def _finalize_leaf(self, node):
        """Make node a leaf of the tree being grown."""

        node.is_leaf = True
        self.finalized_leaves.append(node)

    def _finalize_splittable_nodes(self):
        """Transform all splittable nodes into leaves.

        Used when some constraint is met e.g. maximum number of leaves or
        maximum depth."""
        while len(self.splittable_nodes) > 0:
            node = self.splittable_nodes.pop()
            self._finalize_leaf(node)

    def make_predictor(self, binning_thresholds):
        """Make a TreePredictor object out of the current tree.

        Parameters
        ----------
        binning_thresholds : array-like of floats
            Corresponds to the bin_thresholds_ attribute of the BinMapper.
            For each feature, this stores:

            - the bin frontiers for continuous features
            - the unique raw category values for categorical features

        Returns
        -------
        A TreePredictor object.
        """
        predictor_nodes = np.zeros(self.n_nodes, dtype=PREDICTOR_RECORD_DTYPE)
        binned_left_cat_bitsets = np.zeros(
            (self.n_categorical_splits, 8), dtype=X_BITSET_INNER_DTYPE
        )
        raw_left_cat_bitsets = np.zeros(
            (self.n_categorical_splits, 8), dtype=X_BITSET_INNER_DTYPE
        )
        _fill_predictor_arrays(
            predictor_nodes,
            binned_left_cat_bitsets,
            raw_left_cat_bitsets,
            self.root,
            binning_thresholds,
            self.n_bins_non_missing,
        )
        return TreePredictor(
            predictor_nodes, binned_left_cat_bitsets, raw_left_cat_bitsets
        )


def _fill_predictor_arrays(
    predictor_nodes,
    binned_left_cat_bitsets,
    raw_left_cat_bitsets,
    grower_node,
    binning_thresholds,
    n_bins_non_missing,
    next_free_node_idx=0,
    next_free_bitset_idx=0,
):
    """Helper used in make_predictor to set the TreePredictor fields."""
    node = predictor_nodes[next_free_node_idx]
    node["count"] = grower_node.n_samples
    node["depth"] = grower_node.depth
    if grower_node.split_info is not None:
        node["gain"] = grower_node.split_info.gain
    else:
        node["gain"] = -1

    node["value"] = grower_node.value

    if grower_node.is_leaf:
        # Leaf node
        node["is_leaf"] = True
        return next_free_node_idx + 1, next_free_bitset_idx

    split_info = grower_node.split_info
    feature_idx, bin_idx = split_info.feature_idx, split_info.bin_idx
    node["feature_idx"] = feature_idx
    node["bin_threshold"] = bin_idx
    node["missing_go_to_left"] = split_info.missing_go_to_left
    node["is_categorical"] = split_info.is_categorical

    if split_info.bin_idx == n_bins_non_missing[feature_idx] - 1:
        # Split is on the last non-missing bin: it's a "split on nans".
        # All nans go to the right, the rest go to the left.
        # Note: for categorical splits, bin_idx is 0 and we rely on the bitset
        node["num_threshold"] = np.inf
    elif split_info.is_categorical:
        categories = binning_thresholds[feature_idx]
        node["bitset_idx"] = next_free_bitset_idx
        binned_left_cat_bitsets[next_free_bitset_idx] = split_info.left_cat_bitset
        set_raw_bitset_from_binned_bitset(
            raw_left_cat_bitsets[next_free_bitset_idx],
            split_info.left_cat_bitset,
            categories,
        )
        next_free_bitset_idx += 1
    else:
        node["num_threshold"] = binning_thresholds[feature_idx][bin_idx]

    next_free_node_idx += 1

    node["left"] = next_free_node_idx
    next_free_node_idx, next_free_bitset_idx = _fill_predictor_arrays(
        predictor_nodes,
        binned_left_cat_bitsets,
        raw_left_cat_bitsets,
        grower_node.left_child,
        binning_thresholds=binning_thresholds,
        n_bins_non_missing=n_bins_non_missing,
        next_free_node_idx=next_free_node_idx,
        next_free_bitset_idx=next_free_bitset_idx,
    )

    node["right"] = next_free_node_idx
    return _fill_predictor_arrays(
        predictor_nodes,
        binned_left_cat_bitsets,
        raw_left_cat_bitsets,
        grower_node.right_child,
        binning_thresholds=binning_thresholds,
        n_bins_non_missing=n_bins_non_missing,
        next_free_node_idx=next_free_node_idx,
        next_free_bitset_idx=next_free_bitset_idx,
    )<|MERGE_RESOLUTION|>--- conflicted
+++ resolved
@@ -175,15 +175,6 @@
         If it's a bool, the same value is used for all features.
     is_categorical : ndarray of bool of shape (n_features,), default=None
         Indicates categorical features.
-<<<<<<< HEAD
-    monotonic_cst : array-like of shape (n_features,), dtype=int, default=None
-        Indicates the monotonic constraint to enforce on each feature. -1, 1
-        and 0 respectively correspond to a positive constraint, negative
-        constraint and no constraint. Read more in the :ref:`User Guide
-        <monotonic_cst_gbdt>`.
-    interaction_cst : list of sets of integers, default=None
-        List of interaction constraints.
-=======
     monotonic_cst : array-like of int of shape (n_features,), dtype=int, default=None
         Indicates the monotonic constraint to enforce on each feature.
           - 1: monotonic increase
@@ -191,7 +182,6 @@
           - -1: monotonic decrease
 
         Read more in the :ref:`User Guide <monotonic_cst_gbdt>`.
->>>>>>> 2f8b8e7f
     l2_regularization : float, default=0.
         The L2 regularization parameter.
     min_hessian_to_split : float, default=1e-3

--- conflicted
+++ resolved
@@ -514,13 +514,8 @@
 
         Parameters
         ----------
-<<<<<<< HEAD
-        bin_thresholds : array-like of floats, default=None
-            The actual thresholds values of each bin.
-=======
         num_thresholds : array-like of floats
             The real-valued thresholds of each bin.
->>>>>>> 80c06fb3
 
         Returns
         -------

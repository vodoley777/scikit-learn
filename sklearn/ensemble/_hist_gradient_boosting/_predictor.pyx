--- conflicted
+++ resolved
@@ -44,24 +44,21 @@
     while True:
         if node.is_leaf:
             return node.value
-<<<<<<< HEAD
 
         if isnan(node.threshold):
             if isnan(numeric_data[row, node.feature_idx]):
                 node = nodes[node.right]
             else:
                 node = nodes[node.left]
-        elif isnan(numeric_data[row, node.feature_idx]):
-            if node.missing_go_to_left:
-                node = nodes[node.left]
-            else:
-                node = nodes[node.right]
-=======
-        if numeric_data[row, node.feature_idx] == INFINITY:
+        elif numeric_data[row, node.feature_idx] == INFINITY:
             # if data is +inf we always go to the right child, even when the
             # threhsold is +inf
             node = nodes[node.right]
->>>>>>> 0f6d097c
+        elif isnan(numeric_data[row, node.feature_idx]):
+            if node.missing_go_to_left:
+                node = nodes[node.left]
+            else:
+                node = nodes[node.right]
         else:
             if numeric_data[row, node.feature_idx] <= node.threshold:
                 node = nodes[node.left]

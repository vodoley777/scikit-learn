--- conflicted
+++ resolved
@@ -21,108 +21,9 @@
 np.import_array()
 
 
-<<<<<<< HEAD
 @cython.final
 cdef class TreePredictor:
     """Tree class used for predictions.
-=======
-def _predict_from_numeric_data(
-        node_struct [:] nodes,
-        const X_DTYPE_C [:, :] numeric_data,
-        Y_DTYPE_C [:] out):
-
-    cdef:
-        int i
-
-    for i in prange(numeric_data.shape[0], schedule='static', nogil=True):
-        out[i] = _predict_one_from_numeric_data(nodes, numeric_data, i)
-
-
-cdef inline Y_DTYPE_C _predict_one_from_numeric_data(
-        node_struct [:] nodes,
-        const X_DTYPE_C [:, :] numeric_data,
-        const int row) nogil:
-    # Need to pass the whole array and the row index, else prange won't work.
-    # See issue Cython #2798
-
-    cdef:
-        node_struct node = nodes[0]
-
-    while True:
-        if node.is_leaf:
-            return node.value
-
-        if isnan(numeric_data[row, node.feature_idx]):
-            if node.missing_go_to_left:
-                node = nodes[node.left]
-            else:
-                node = nodes[node.right]
-        else:
-            if numeric_data[row, node.feature_idx] <= node.num_threshold:
-                node = nodes[node.left]
-            else:
-                node = nodes[node.right]
-
-
-def _predict_from_binned_data(
-        node_struct [:] nodes,
-        const X_BINNED_DTYPE_C [:, :] binned_data,
-        const unsigned char missing_values_bin_idx,
-        Y_DTYPE_C [:] out):
-
-    cdef:
-        int i
-
-    for i in prange(binned_data.shape[0], schedule='static', nogil=True):
-        out[i] = _predict_one_from_binned_data(nodes, binned_data, i,
-                                               missing_values_bin_idx)
-
-
-cdef inline Y_DTYPE_C _predict_one_from_binned_data(
-        node_struct [:] nodes,
-        const X_BINNED_DTYPE_C [:, :] binned_data,
-        const int row,
-        const unsigned char missing_values_bin_idx) nogil:
-    # Need to pass the whole array and the row index, else prange won't work.
-    # See issue Cython #2798
-
-    cdef:
-        node_struct node = nodes[0]
-
-    while True:
-        if node.is_leaf:
-            return node.value
-        if binned_data[row, node.feature_idx] ==  missing_values_bin_idx:
-            if node.missing_go_to_left:
-                node = nodes[node.left]
-            else:
-                node = nodes[node.right]
-        else:
-            if binned_data[row, node.feature_idx] <= node.bin_threshold:
-                node = nodes[node.left]
-            else:
-                node = nodes[node.right]
-
-def _compute_partial_dependence(
-    node_struct [:] nodes,
-    const X_DTYPE_C [:, ::1] X,
-    int [:] target_features,
-    Y_DTYPE_C [:] out):
-    """Partial dependence of the response on the ``target_features`` set.
-
-    For each sample in ``X`` a tree traversal is performed.
-    Each traversal starts from the root with weight 1.0.
-
-    At each non-leaf node that splits on a target feature, either
-    the left child or the right child is visited based on the feature
-    value of the current sample, and the weight is not modified.
-    At each non-leaf node that splits on a complementary feature,
-    both children are visited and the weight is multiplied by the fraction
-    of training samples which went to each child.
-
-    At each leaf, the value of the node is multiplied by the current
-    weight (weights sum to 1 for all visited terminal nodes).
->>>>>>> 3254e98a
 
     Parameters
     ----------
@@ -173,7 +74,7 @@
                     else:
                         node = &self.nodes[node.right]
                 else:
-                    if X[row, node.feature_idx] <= node.threshold:
+                    if X[row, node.feature_idx] <= node.num_threshold:
                         node = &self.nodes[node.left]
                     else:
                         node = &self.nodes[node.right]
@@ -292,7 +193,7 @@
 
                     if is_target_feature:
                         # In this case, we push left or right child on stack
-                        if grid[sample_idx, feature_idx] <= current_node.threshold:
+                        if grid[sample_idx, feature_idx] <= current_node.num_threshold:
                             node_idx_stack[stack_size] = current_node.left
                         else:
                             node_idx_stack[stack_size] = current_node.right
@@ -302,55 +203,7 @@
                         # and give a weight proportional to the number of
                         # samples going through each branch.
 
-<<<<<<< HEAD
                         # push left child
-=======
-    cdef:
-        unsigned int current_node_idx
-        unsigned int [:] node_idx_stack = np.zeros(shape=nodes.shape[0],
-                                                   dtype=np.uint32)
-        Y_DTYPE_C [::1] weight_stack = np.zeros(shape=nodes.shape[0],
-                                                dtype=Y_DTYPE)
-        node_struct * current_node  # pointer to avoid copying attributes
-
-        unsigned int sample_idx
-        unsigned feature_idx
-        unsigned stack_size
-        Y_DTYPE_C left_sample_frac
-        Y_DTYPE_C current_weight
-        Y_DTYPE_C total_weight  # used for sanity check only
-        bint is_target_feature
-
-    for sample_idx in range(X.shape[0]):
-        # init stacks for current sample
-        stack_size = 1
-        node_idx_stack[0] = 0  # root node
-        weight_stack[0] = 1  # all the samples are in the root node
-        total_weight = 0
-
-        while stack_size > 0:
-
-            # pop the stack
-            stack_size -= 1
-            current_node_idx = node_idx_stack[stack_size]
-            current_node = &nodes[current_node_idx]
-
-            if current_node.is_leaf:
-                out[sample_idx] += (weight_stack[stack_size] *
-                                    current_node.value)
-                total_weight += weight_stack[stack_size]
-            else:
-                # determine if the split feature is a target feature
-                is_target_feature = False
-                for feature_idx in range(target_features.shape[0]):
-                    if target_features[feature_idx] == current_node.feature_idx:
-                        is_target_feature = True
-                        break
-
-                if is_target_feature:
-                    # In this case, we push left or right child on stack
-                    if X[sample_idx, feature_idx] <= current_node.num_threshold:
->>>>>>> 3254e98a
                         node_idx_stack[stack_size] = current_node.left
                         left_sample_frac = (
                             <Y_DTYPE_C> self.nodes[current_node.left].count /
@@ -374,7 +227,7 @@
     def _set_node(self, int node_idx, unsigned int left=0,
                   unsigned int right=0, Y_DTYPE_C value=0.,
                   unsigned char is_leaf=False,
-                  unsigned int feature_idx=0, X_DTYPE_C threshold=0.0):
+                  unsigned int feature_idx=0, X_DTYPE_C num_threshold=0.0):
         """Used for testing for setting the value of a node."""
         cdef:
             node_struct * node = &self.nodes[node_idx]
@@ -382,5 +235,5 @@
         node.right = right
         node.value = value
         node.feature_idx = feature_idx
-        node.threshold = threshold
+        node.num_threshold = num_threshold
         node.is_leaf = is_leaf
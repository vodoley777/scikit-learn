--- conflicted
+++ resolved
@@ -56,12 +56,10 @@
 from ..utils.fixes import logsumexp
 from ..utils.stats import _weighted_percentile
 from ..utils.validation import check_is_fitted
-from ..utils.validation import has_fit_parameter
 from ..utils.multiclass import check_classification_targets
 from ..exceptions import NotFittedError
 
 
-<<<<<<< HEAD
 # FIXME: 0.23
 # All the losses and corresponding init estimators have been moved to the
 # _losses module in 0.21. We deprecate them and keep them here for now in case
@@ -70,10 +68,7 @@
 
 @deprecated("QuantileEstimator is deprecated in version "
             "0.21 and will be removed in version 0.23.")
-class QuantileEstimator(BaseEstimator):
-=======
 class QuantileEstimator:
->>>>>>> 9f0b959a
     """An estimator predicting the alpha-quantile of the training targets.
 
     Parameters
@@ -126,13 +121,9 @@
         return y
 
 
-<<<<<<< HEAD
 @deprecated("MeanEstimator is deprecated in version "
             "0.21 and will be removed in version 0.23.")
-class MeanEstimator(BaseEstimator):
-=======
 class MeanEstimator:
->>>>>>> 9f0b959a
     """An estimator predicting the mean of the training targets."""
     def fit(self, X, y, sample_weight=None):
         """Fit the estimator.
@@ -173,13 +164,9 @@
         return y
 
 
-<<<<<<< HEAD
 @deprecated("LogOddsEstimator is deprecated in version "
             "0.21 and will be removed in version 0.23.")
-class LogOddsEstimator(BaseEstimator):
-=======
 class LogOddsEstimator:
->>>>>>> 9f0b959a
     """An estimator predicting the log odds ratio."""
     scale = 1.0
 
@@ -236,13 +223,9 @@
     scale = 0.5
 
 
-<<<<<<< HEAD
 @deprecated("PriorProbablityEstimator is deprecated in version "
             "0.21 and will be removed in version 0.23.")
-class PriorProbabilityEstimator(BaseEstimator):
-=======
 class PriorProbabilityEstimator:
->>>>>>> 9f0b959a
     """An estimator predicting the probability of each
     class in the training data.
     """
@@ -285,10 +268,9 @@
         return y
 
 
-<<<<<<< HEAD
 @deprecated("Using ZeroEstimator is deprecated in version "
             "0.21 and will be removed in version 0.23.")
-class ZeroEstimator(BaseEstimator):
+class ZeroEstimator:
     """An estimator that simply predicts zero.
 
     .. deprecated:: 0.21
@@ -296,10 +278,6 @@
         0.21 and will be removed in version 0.23.
 
     """
-=======
-class ZeroEstimator:
-    """An estimator that simply predicts zero. """
->>>>>>> 9f0b959a
 
     def fit(self, X, y, sample_weight=None):
         """Fit the estimator.
@@ -347,14 +325,10 @@
         return self.predict(X)
 
 
-<<<<<<< HEAD
 @deprecated("All Losses in sklearn.ensemble.gradient_boosting are "
             "deprecated in version "
             "0.21 and will be removed in version 0.23.")
-class LossFunction(object, metaclass=ABCMeta):
-=======
 class LossFunction(metaclass=ABCMeta):
->>>>>>> 9f0b959a
     """Abstract base class for various loss functions.
 
     Parameters
@@ -1113,23 +1087,7 @@
         return (score.ravel() >= 0.0).astype(np.int)
 
 
-<<<<<<< HEAD
 class VerboseReporter(object):
-=======
-LOSS_FUNCTIONS = {'ls': LeastSquaresError,
-                  'lad': LeastAbsoluteError,
-                  'huber': HuberLossFunction,
-                  'quantile': QuantileLossFunction,
-                  'deviance': None,    # for both, multinomial and binomial
-                  'exponential': ExponentialLoss,
-                  }
-
-
-INIT_ESTIMATORS = {'zero': ZeroEstimator}
-
-
-class VerboseReporter:
->>>>>>> 9f0b959a
     """Reports verbose output to stdout.
 
     Parameters

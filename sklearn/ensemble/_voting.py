"""
Soft Voting/Majority Rule classifier and Voting regressor.

This module contains:
 - A Soft Voting/Majority Rule classifier for classification estimators.
 - A Voting regressor for regression estimators.
"""

# Authors: Sebastian Raschka <se.raschka@gmail.com>,
#          Gilles Louppe <g.louppe@gmail.com>,
#          Ramil Nugmanov <stsouko@live.ru>
#          Mohamed Ali Jamaoui <m.ali.jamaoui@gmail.com>
#
# License: BSD 3 clause

from abc import abstractmethod
from numbers import Integral

import numpy as np

from ..base import (
    ClassifierMixin,
    RegressorMixin,
    TransformerMixin,
    _fit_context,
    clone,
)
from ..exceptions import NotFittedError
from ..preprocessing import LabelEncoder
from ..utils import Bunch
from ..utils._estimator_html_repr import _VisualBlock
from ..utils._param_validation import StrOptions
from ..utils.metadata_routing import (
    MetadataRouter,
    MethodMapping,
    _raise_for_params,
    _routing_enabled,
    process_routing,
)
from ..utils.metaestimators import available_if
from ..utils.multiclass import check_classification_targets
from ..utils.parallel import Parallel, delayed
from ..utils.validation import _check_feature_names_in, check_is_fitted, column_or_1d
from ._base import _BaseHeterogeneousEnsemble, _fit_single_estimator


class _BaseVoting(TransformerMixin, _BaseHeterogeneousEnsemble):
    """Base class for voting.

    Warning: This class should not be used directly. Use derived classes
    instead.
    """

    _parameter_constraints: dict = {
        "estimators": [list],
        "weights": ["array-like", None],
        "n_jobs": [None, Integral],
        "verbose": ["verbose"],
    }

    def _log_message(self, name, idx, total):
        if not self.verbose:
            return None
        return f"({idx} of {total}) Processing {name}"

    @property
    def _weights_not_none(self):
        """Get the weights of not `None` estimators."""
        if self.weights is None:
            return None
        return [w for est, w in zip(self.estimators, self.weights) if est[1] != "drop"]

    def _predict(self, X):
        """Collect results from clf.predict calls."""
        return np.asarray([est.predict(X) for est in self.estimators_]).T

    @abstractmethod
    def fit(self, X, y, **fit_params):
        """Get common fit operations."""
        names, clfs = self._validate_estimators()

        if self.weights is not None and len(self.weights) != len(self.estimators):
            raise ValueError(
                "Number of `estimators` and weights must be equal; got"
                f" {len(self.weights)} weights, {len(self.estimators)} estimators"
            )

        if _routing_enabled():
            routed_params = process_routing(self, "fit", **fit_params)
        else:
            routed_params = Bunch()
            for name in names:
                routed_params[name] = Bunch(fit={})
                if "sample_weight" in fit_params:
                    routed_params[name].fit["sample_weight"] = fit_params[
                        "sample_weight"
                    ]

        self.estimators_ = Parallel(n_jobs=self.n_jobs)(
            delayed(_fit_single_estimator)(
                clone(clf),
                X,
                y,
                fit_params=routed_params[name]["fit"],
                message_clsname="Voting",
                message=self._log_message(name, idx + 1, len(clfs)),
            )
            for idx, (name, clf) in enumerate(zip(names, clfs))
            if clf != "drop"
        )

        self.named_estimators_ = Bunch()

        # Uses 'drop' as placeholder for dropped estimators
        est_iter = iter(self.estimators_)
        for name, est in self.estimators:
            current_est = est if est == "drop" else next(est_iter)
            self.named_estimators_[name] = current_est

            if hasattr(current_est, "feature_names_in_"):
                self.feature_names_in_ = current_est.feature_names_in_

        return self

    def fit_transform(self, X, y=None, **fit_params):
        """Return class labels or probabilities for each estimator.

        Return predictions for X for each estimator.

        Parameters
        ----------
        X : {array-like, sparse matrix, dataframe} of shape \
                (n_samples, n_features)
            Input samples.

        y : ndarray of shape (n_samples,), default=None
            Target values (None for unsupervised transformations).

        **fit_params : dict
            Additional fit parameters.

        Returns
        -------
        X_new : ndarray array of shape (n_samples, n_features_new)
            Transformed array.
        """
        return super().fit_transform(X, y, **fit_params)

    @property
    def n_features_in_(self):
        """Number of features seen during :term:`fit`."""
        # For consistency with other estimators we raise a AttributeError so
        # that hasattr() fails if the estimator isn't fitted.
        try:
            check_is_fitted(self)
        except NotFittedError as nfe:
            raise AttributeError(
                "{} object has no n_features_in_ attribute.".format(
                    self.__class__.__name__
                )
            ) from nfe

        return self.estimators_[0].n_features_in_

    def _sk_visual_block_(self):
        names, estimators = zip(*self.estimators)
        return _VisualBlock("parallel", estimators, names=names)

<<<<<<< HEAD
    def _more_tags(self):
        return {"preserves_dtype": []}

    def get_metadata_routing(self):
        """Get metadata routing of this object.

        Please check :ref:`User Guide <metadata_routing>` on how the routing
        mechanism works.

        .. versionadded:: 1.5

        Returns
        -------
        routing : MetadataRouter
            A :class:`~sklearn.utils.metadata_routing.MetadataRouter` encapsulating
            routing information.
        """
        router = MetadataRouter(owner=self.__class__.__name__)

        # `self.estimators` is a list of (name, est) tuples
        for name, estimator in self.estimators:
            router.add(
                **{name: estimator},
                method_mapping=MethodMapping().add(callee="fit", caller="fit"),
            )
        return router

=======
>>>>>>> 3c759c59

class VotingClassifier(ClassifierMixin, _BaseVoting):
    """Soft Voting/Majority Rule classifier for unfitted estimators.

    Read more in the :ref:`User Guide <voting_classifier>`.

    .. versionadded:: 0.17

    Parameters
    ----------
    estimators : list of (str, estimator) tuples
        Invoking the ``fit`` method on the ``VotingClassifier`` will fit clones
        of those original estimators that will be stored in the class attribute
        ``self.estimators_``. An estimator can be set to ``'drop'`` using
        :meth:`set_params`.

        .. versionchanged:: 0.21
            ``'drop'`` is accepted. Using None was deprecated in 0.22 and
            support was removed in 0.24.

    voting : {'hard', 'soft'}, default='hard'
        If 'hard', uses predicted class labels for majority rule voting.
        Else if 'soft', predicts the class label based on the argmax of
        the sums of the predicted probabilities, which is recommended for
        an ensemble of well-calibrated classifiers.

    weights : array-like of shape (n_classifiers,), default=None
        Sequence of weights (`float` or `int`) to weight the occurrences of
        predicted class labels (`hard` voting) or class probabilities
        before averaging (`soft` voting). Uses uniform weights if `None`.

    n_jobs : int, default=None
        The number of jobs to run in parallel for ``fit``.
        ``None`` means 1 unless in a :obj:`joblib.parallel_backend` context.
        ``-1`` means using all processors. See :term:`Glossary <n_jobs>`
        for more details.

        .. versionadded:: 0.18

    flatten_transform : bool, default=True
        Affects shape of transform output only when voting='soft'
        If voting='soft' and flatten_transform=True, transform method returns
        matrix with shape (n_samples, n_classifiers * n_classes). If
        flatten_transform=False, it returns
        (n_classifiers, n_samples, n_classes).

    verbose : bool, default=False
        If True, the time elapsed while fitting will be printed as it
        is completed.

        .. versionadded:: 0.23

    Attributes
    ----------
    estimators_ : list of classifiers
        The collection of fitted sub-estimators as defined in ``estimators``
        that are not 'drop'.

    named_estimators_ : :class:`~sklearn.utils.Bunch`
        Attribute to access any fitted sub-estimators by name.

        .. versionadded:: 0.20

    le_ : :class:`~sklearn.preprocessing.LabelEncoder`
        Transformer used to encode the labels during fit and decode during
        prediction.

    classes_ : ndarray of shape (n_classes,)
        The classes labels.

    n_features_in_ : int
        Number of features seen during :term:`fit`. Only defined if the
        underlying classifier exposes such an attribute when fit.

        .. versionadded:: 0.24

    feature_names_in_ : ndarray of shape (`n_features_in_`,)
        Names of features seen during :term:`fit`. Only defined if the
        underlying estimators expose such an attribute when fit.

        .. versionadded:: 1.0

    See Also
    --------
    VotingRegressor : Prediction voting regressor.

    Examples
    --------
    >>> import numpy as np
    >>> from sklearn.linear_model import LogisticRegression
    >>> from sklearn.naive_bayes import GaussianNB
    >>> from sklearn.ensemble import RandomForestClassifier, VotingClassifier
    >>> clf1 = LogisticRegression(multi_class='multinomial', random_state=1)
    >>> clf2 = RandomForestClassifier(n_estimators=50, random_state=1)
    >>> clf3 = GaussianNB()
    >>> X = np.array([[-1, -1], [-2, -1], [-3, -2], [1, 1], [2, 1], [3, 2]])
    >>> y = np.array([1, 1, 1, 2, 2, 2])
    >>> eclf1 = VotingClassifier(estimators=[
    ...         ('lr', clf1), ('rf', clf2), ('gnb', clf3)], voting='hard')
    >>> eclf1 = eclf1.fit(X, y)
    >>> print(eclf1.predict(X))
    [1 1 1 2 2 2]
    >>> np.array_equal(eclf1.named_estimators_.lr.predict(X),
    ...                eclf1.named_estimators_['lr'].predict(X))
    True
    >>> eclf2 = VotingClassifier(estimators=[
    ...         ('lr', clf1), ('rf', clf2), ('gnb', clf3)],
    ...         voting='soft')
    >>> eclf2 = eclf2.fit(X, y)
    >>> print(eclf2.predict(X))
    [1 1 1 2 2 2]

    To drop an estimator, :meth:`set_params` can be used to remove it. Here we
    dropped one of the estimators, resulting in 2 fitted estimators:

    >>> eclf2 = eclf2.set_params(lr='drop')
    >>> eclf2 = eclf2.fit(X, y)
    >>> len(eclf2.estimators_)
    2

    Setting `flatten_transform=True` with `voting='soft'` flattens output shape of
    `transform`:

    >>> eclf3 = VotingClassifier(estimators=[
    ...        ('lr', clf1), ('rf', clf2), ('gnb', clf3)],
    ...        voting='soft', weights=[2,1,1],
    ...        flatten_transform=True)
    >>> eclf3 = eclf3.fit(X, y)
    >>> print(eclf3.predict(X))
    [1 1 1 2 2 2]
    >>> print(eclf3.transform(X).shape)
    (6, 6)
    """

    _parameter_constraints: dict = {
        **_BaseVoting._parameter_constraints,
        "voting": [StrOptions({"hard", "soft"})],
        "flatten_transform": ["boolean"],
    }

    def __init__(
        self,
        estimators,
        *,
        voting="hard",
        weights=None,
        n_jobs=None,
        flatten_transform=True,
        verbose=False,
    ):
        super().__init__(estimators=estimators)
        self.voting = voting
        self.weights = weights
        self.n_jobs = n_jobs
        self.flatten_transform = flatten_transform
        self.verbose = verbose

    @_fit_context(
        # estimators in VotingClassifier.estimators are not validated yet
        prefer_skip_nested_validation=False
    )
    def fit(self, X, y, sample_weight=None, **fit_params):
        """Fit the estimators.

        Parameters
        ----------
        X : {array-like, sparse matrix} of shape (n_samples, n_features)
            Training vectors, where `n_samples` is the number of samples and
            `n_features` is the number of features.

        y : array-like of shape (n_samples,)
            Target values.

        sample_weight : array-like of shape (n_samples,), default=None
            Sample weights. If None, then samples are equally weighted.
            Note that this is supported only if all underlying estimators
            support sample weights.

            .. versionadded:: 0.18

        **fit_params : dict
            Parameters to pass to the underlying estimators.

            .. versionadded:: 1.5

                Only available if `enable_metadata_routing=True`,
                which can be set by using
                ``sklearn.set_config(enable_metadata_routing=True)``.
                See :ref:`Metadata Routing User Guide <metadata_routing>` for
                more details.

        Returns
        -------
        self : object
            Returns the instance itself.
        """
        _raise_for_params(fit_params, self, "fit")
        check_classification_targets(y)
        if isinstance(y, np.ndarray) and len(y.shape) > 1 and y.shape[1] > 1:
            raise NotImplementedError(
                "Multilabel and multi-output classification is not supported."
            )

        self.le_ = LabelEncoder().fit(y)
        self.classes_ = self.le_.classes_
        transformed_y = self.le_.transform(y)

        if sample_weight is not None:
            fit_params["sample_weight"] = sample_weight

        return super().fit(X, transformed_y, **fit_params)

    def predict(self, X):
        """Predict class labels for X.

        Parameters
        ----------
        X : {array-like, sparse matrix} of shape (n_samples, n_features)
            The input samples.

        Returns
        -------
        maj : array-like of shape (n_samples,)
            Predicted class labels.
        """
        check_is_fitted(self)
        if self.voting == "soft":
            maj = np.argmax(self.predict_proba(X), axis=1)

        else:  # 'hard' voting
            predictions = self._predict(X)
            maj = np.apply_along_axis(
                lambda x: np.argmax(np.bincount(x, weights=self._weights_not_none)),
                axis=1,
                arr=predictions,
            )

        maj = self.le_.inverse_transform(maj)

        return maj

    def _collect_probas(self, X):
        """Collect results from clf.predict calls."""
        return np.asarray([clf.predict_proba(X) for clf in self.estimators_])

    def _check_voting(self):
        if self.voting == "hard":
            raise AttributeError(
                f"predict_proba is not available when voting={repr(self.voting)}"
            )
        return True

    @available_if(_check_voting)
    def predict_proba(self, X):
        """Compute probabilities of possible outcomes for samples in X.

        Parameters
        ----------
        X : {array-like, sparse matrix} of shape (n_samples, n_features)
            The input samples.

        Returns
        -------
        avg : array-like of shape (n_samples, n_classes)
            Weighted average probability for each class per sample.
        """
        check_is_fitted(self)
        avg = np.average(
            self._collect_probas(X), axis=0, weights=self._weights_not_none
        )
        return avg

    def transform(self, X):
        """Return class labels or probabilities for X for each estimator.

        Parameters
        ----------
        X : {array-like, sparse matrix} of shape (n_samples, n_features)
            Training vectors, where `n_samples` is the number of samples and
            `n_features` is the number of features.

        Returns
        -------
        probabilities_or_labels
            If `voting='soft'` and `flatten_transform=True`:
                returns ndarray of shape (n_samples, n_classifiers * n_classes),
                being class probabilities calculated by each classifier.
            If `voting='soft' and `flatten_transform=False`:
                ndarray of shape (n_classifiers, n_samples, n_classes)
            If `voting='hard'`:
                ndarray of shape (n_samples, n_classifiers), being
                class labels predicted by each classifier.
        """
        check_is_fitted(self)

        if self.voting == "soft":
            probas = self._collect_probas(X)
            if not self.flatten_transform:
                return probas
            return np.hstack(probas)

        else:
            return self._predict(X)

    def get_feature_names_out(self, input_features=None):
        """Get output feature names for transformation.

        Parameters
        ----------
        input_features : array-like of str or None, default=None
            Not used, present here for API consistency by convention.

        Returns
        -------
        feature_names_out : ndarray of str objects
            Transformed feature names.
        """
        check_is_fitted(self, "n_features_in_")
        if self.voting == "soft" and not self.flatten_transform:
            raise ValueError(
                "get_feature_names_out is not supported when `voting='soft'` and "
                "`flatten_transform=False`"
            )

        _check_feature_names_in(self, input_features, generate_names=False)
        class_name = self.__class__.__name__.lower()

        active_names = [name for name, est in self.estimators if est != "drop"]

        if self.voting == "hard":
            return np.asarray(
                [f"{class_name}_{name}" for name in active_names], dtype=object
            )

        # voting == "soft"
        n_classes = len(self.classes_)
        names_out = [
            f"{class_name}_{name}{i}" for name in active_names for i in range(n_classes)
        ]
        return np.asarray(names_out, dtype=object)


class VotingRegressor(RegressorMixin, _BaseVoting):
    """Prediction voting regressor for unfitted estimators.

    A voting regressor is an ensemble meta-estimator that fits several base
    regressors, each on the whole dataset. Then it averages the individual
    predictions to form a final prediction.

    Read more in the :ref:`User Guide <voting_regressor>`.

    .. versionadded:: 0.21

    Parameters
    ----------
    estimators : list of (str, estimator) tuples
        Invoking the ``fit`` method on the ``VotingRegressor`` will fit clones
        of those original estimators that will be stored in the class attribute
        ``self.estimators_``. An estimator can be set to ``'drop'`` using
        :meth:`set_params`.

        .. versionchanged:: 0.21
            ``'drop'`` is accepted. Using None was deprecated in 0.22 and
            support was removed in 0.24.

    weights : array-like of shape (n_regressors,), default=None
        Sequence of weights (`float` or `int`) to weight the occurrences of
        predicted values before averaging. Uses uniform weights if `None`.

    n_jobs : int, default=None
        The number of jobs to run in parallel for ``fit``.
        ``None`` means 1 unless in a :obj:`joblib.parallel_backend` context.
        ``-1`` means using all processors. See :term:`Glossary <n_jobs>`
        for more details.

    verbose : bool, default=False
        If True, the time elapsed while fitting will be printed as it
        is completed.

        .. versionadded:: 0.23

    Attributes
    ----------
    estimators_ : list of regressors
        The collection of fitted sub-estimators as defined in ``estimators``
        that are not 'drop'.

    named_estimators_ : :class:`~sklearn.utils.Bunch`
        Attribute to access any fitted sub-estimators by name.

        .. versionadded:: 0.20

    n_features_in_ : int
        Number of features seen during :term:`fit`. Only defined if the
        underlying regressor exposes such an attribute when fit.

        .. versionadded:: 0.24

    feature_names_in_ : ndarray of shape (`n_features_in_`,)
        Names of features seen during :term:`fit`. Only defined if the
        underlying estimators expose such an attribute when fit.

        .. versionadded:: 1.0

    See Also
    --------
    VotingClassifier : Soft Voting/Majority Rule classifier.

    Examples
    --------
    >>> import numpy as np
    >>> from sklearn.linear_model import LinearRegression
    >>> from sklearn.ensemble import RandomForestRegressor
    >>> from sklearn.ensemble import VotingRegressor
    >>> from sklearn.neighbors import KNeighborsRegressor
    >>> r1 = LinearRegression()
    >>> r2 = RandomForestRegressor(n_estimators=10, random_state=1)
    >>> r3 = KNeighborsRegressor()
    >>> X = np.array([[1, 1], [2, 4], [3, 9], [4, 16], [5, 25], [6, 36]])
    >>> y = np.array([2, 6, 12, 20, 30, 42])
    >>> er = VotingRegressor([('lr', r1), ('rf', r2), ('r3', r3)])
    >>> print(er.fit(X, y).predict(X))
    [ 6.8...  8.4... 12.5... 17.8... 26...  34...]

    In the following example, we drop the `'lr'` estimator with
    :meth:`~VotingRegressor.set_params` and fit the remaining two estimators:

    >>> er = er.set_params(lr='drop')
    >>> er = er.fit(X, y)
    >>> len(er.estimators_)
    2
    """

    def __init__(self, estimators, *, weights=None, n_jobs=None, verbose=False):
        super().__init__(estimators=estimators)
        self.weights = weights
        self.n_jobs = n_jobs
        self.verbose = verbose

    @_fit_context(
        # estimators in VotingRegressor.estimators are not validated yet
        prefer_skip_nested_validation=False
    )
    def fit(self, X, y, sample_weight=None, **fit_params):
        """Fit the estimators.

        Parameters
        ----------
        X : {array-like, sparse matrix} of shape (n_samples, n_features)
            Training vectors, where `n_samples` is the number of samples and
            `n_features` is the number of features.

        y : array-like of shape (n_samples,)
            Target values.

        sample_weight : array-like of shape (n_samples,), default=None
            Sample weights. If None, then samples are equally weighted.
            Note that this is supported only if all underlying estimators
            support sample weights.

        **fit_params : dict
            Parameters to pass to the underlying estimators.

            .. versionadded:: 1.4

                Only available if `enable_metadata_routing=True`,
                which can be set by using
                ``sklearn.set_config(enable_metadata_routing=True)``.
                See :ref:`Metadata Routing User Guide <metadata_routing>` for
                more details.

        Returns
        -------
        self : object
            Fitted estimator.
        """
        _raise_for_params(fit_params, self, "fit")
        y = column_or_1d(y, warn=True)
        if sample_weight is not None:
            fit_params["sample_weight"] = sample_weight
        return super().fit(X, y, **fit_params)

    def predict(self, X):
        """Predict regression target for X.

        The predicted regression target of an input sample is computed as the
        mean predicted regression targets of the estimators in the ensemble.

        Parameters
        ----------
        X : {array-like, sparse matrix} of shape (n_samples, n_features)
            The input samples.

        Returns
        -------
        y : ndarray of shape (n_samples,)
            The predicted values.
        """
        check_is_fitted(self)
        return np.average(self._predict(X), axis=1, weights=self._weights_not_none)

    def transform(self, X):
        """Return predictions for X for each estimator.

        Parameters
        ----------
        X : {array-like, sparse matrix} of shape (n_samples, n_features)
            The input samples.

        Returns
        -------
        predictions : ndarray of shape (n_samples, n_classifiers)
            Values predicted by each regressor.
        """
        check_is_fitted(self)
        return self._predict(X)

    def get_feature_names_out(self, input_features=None):
        """Get output feature names for transformation.

        Parameters
        ----------
        input_features : array-like of str or None, default=None
            Not used, present here for API consistency by convention.

        Returns
        -------
        feature_names_out : ndarray of str objects
            Transformed feature names.
        """
        check_is_fitted(self, "n_features_in_")
        _check_feature_names_in(self, input_features, generate_names=False)
        class_name = self.__class__.__name__.lower()
        return np.asarray(
            [f"{class_name}_{name}" for name, est in self.estimators if est != "drop"],
            dtype=object,
        )<|MERGE_RESOLUTION|>--- conflicted
+++ resolved
@@ -166,7 +166,6 @@
         names, estimators = zip(*self.estimators)
         return _VisualBlock("parallel", estimators, names=names)
 
-<<<<<<< HEAD
     def _more_tags(self):
         return {"preserves_dtype": []}
 
@@ -193,9 +192,7 @@
                 method_mapping=MethodMapping().add(callee="fit", caller="fit"),
             )
         return router
-
-=======
->>>>>>> 3c759c59
+      
 
 class VotingClassifier(ClassifierMixin, _BaseVoting):
     """Soft Voting/Majority Rule classifier for unfitted estimators.

--- conflicted
+++ resolved
@@ -7,25 +7,14 @@
 import itertools
 import numbers
 from abc import ABCMeta, abstractmethod
-<<<<<<< HEAD
-from numbers import Integral
-from warnings import warn
-=======
->>>>>>> 2ab1d81e
 from functools import partial
 from numbers import Integral
 from warnings import warn
 
-<<<<<<< HEAD
-from ._base import BaseEnsemble, _partition_estimators
-from ..base import ClassifierMixin, RegressorMixin
-from ..metrics import r2_score, accuracy_score
-=======
 import numpy as np
 
 from ..base import ClassifierMixin, RegressorMixin, _fit_context
 from ..metrics import accuracy_score, r2_score
->>>>>>> 2ab1d81e
 from ..tree import DecisionTreeClassifier, DecisionTreeRegressor
 from ..utils import check_random_state, column_or_1d, indices_to_mask
 from ..utils._param_validation import HasMethods, Interval, RealNotInt, StrOptions
@@ -34,17 +23,8 @@
 from ..utils.multiclass import check_classification_targets
 from ..utils.parallel import Parallel, delayed
 from ..utils.random import sample_without_replacement
-<<<<<<< HEAD
-from ..utils._param_validation import Interval, HasMethods, StrOptions
-from ..utils._param_validation import RealNotInt
-from ..utils.validation import has_fit_parameter, check_is_fitted, _check_sample_weight
-from ..utils._tags import _safe_tags
-from ..utils.parallel import delayed, Parallel
-
-=======
 from ..utils.validation import _check_sample_weight, check_is_fitted, has_fit_parameter
 from ._base import BaseEnsemble, _partition_estimators
->>>>>>> 2ab1d81e
 
 __all__ = ["BaggingClassifier", "BaggingRegressor"]
 

"""Bagging meta-estimator."""

# Author: Gilles Louppe <g.louppe@gmail.com>
# License: BSD 3 clause


import itertools
import numbers
from abc import ABCMeta, abstractmethod
from functools import partial
from numbers import Integral
from warnings import warn

import numpy as np

from ..base import ClassifierMixin, RegressorMixin, _fit_context
from ..metrics import accuracy_score, r2_score
from ..tree import DecisionTreeClassifier, DecisionTreeRegressor
<<<<<<< HEAD
from ..utils import check_random_state, column_or_1d
from ..utils._mask import indices_to_mask
=======
from ..utils import (
    Bunch,
    _safe_indexing,
    check_random_state,
    column_or_1d,
    indices_to_mask,
)
>>>>>>> a0a9b48f
from ..utils._param_validation import HasMethods, Interval, RealNotInt
from ..utils._tags import _safe_tags
from ..utils.metadata_routing import (
    MetadataRouter,
    MethodMapping,
    _raise_for_params,
    _routing_enabled,
    get_routing_for_object,
    process_routing,
)
from ..utils.metaestimators import available_if
from ..utils.multiclass import check_classification_targets
from ..utils.parallel import Parallel, delayed
from ..utils.random import sample_without_replacement
from ..utils.validation import (
    _check_method_params,
    _check_sample_weight,
    _deprecate_positional_args,
    check_is_fitted,
    has_fit_parameter,
)
from ._base import BaseEnsemble, _partition_estimators

__all__ = ["BaggingClassifier", "BaggingRegressor"]

MAX_INT = np.iinfo(np.int32).max


def _generate_indices(random_state, bootstrap, n_population, n_samples):
    """Draw randomly sampled indices."""
    # Draw sample indices
    if bootstrap:
        indices = random_state.randint(0, n_population, n_samples)
    else:
        indices = sample_without_replacement(
            n_population, n_samples, random_state=random_state
        )

    return indices


def _generate_bagging_indices(
    random_state,
    bootstrap_features,
    bootstrap_samples,
    n_features,
    n_samples,
    max_features,
    max_samples,
):
    """Randomly draw feature and sample indices."""
    # Get valid random state
    random_state = check_random_state(random_state)

    # Draw indices
    feature_indices = _generate_indices(
        random_state, bootstrap_features, n_features, max_features
    )
    sample_indices = _generate_indices(
        random_state, bootstrap_samples, n_samples, max_samples
    )

    return feature_indices, sample_indices


def _parallel_build_estimators(
    n_estimators,
    ensemble,
    X,
    y,
    seeds,
    total_n_estimators,
    verbose,
    check_input,
    fit_params,
):
    """Private function used to build a batch of estimators within a job."""
    # Retrieve settings
    n_samples, n_features = X.shape
    max_features = ensemble._max_features
    max_samples = ensemble._max_samples
    bootstrap = ensemble.bootstrap
    bootstrap_features = ensemble.bootstrap_features
    has_check_input = has_fit_parameter(ensemble.estimator_, "check_input")
    requires_feature_indexing = bootstrap_features or max_features != n_features

    # Build estimators
    estimators = []
    estimators_features = []

    request_or_router = get_routing_for_object(ensemble.estimator_)

    # TODO: (slep6) remove if condition for unrouted sample_weight when metadata
    # routing can't be disabled.
    support_sample_weight = has_fit_parameter(ensemble.estimator_, "sample_weight")
    if not _routing_enabled() and (
        not support_sample_weight and fit_params.get("sample_weight") is not None
    ):
        raise ValueError(
            "The base estimator doesn't support sample weight, but sample_weight is "
            "passed to the fit method."
        )

    for i in range(n_estimators):
        if verbose > 1:
            print(
                "Building estimator %d of %d for this parallel run (total %d)..."
                % (i + 1, n_estimators, total_n_estimators)
            )

        random_state = seeds[i]
        estimator = ensemble._make_estimator(append=False, random_state=random_state)

        if has_check_input:
            estimator_fit = partial(estimator.fit, check_input=check_input)
        else:
            estimator_fit = estimator.fit

        # Draw random feature, sample indices
        features, indices = _generate_bagging_indices(
            random_state,
            bootstrap_features,
            bootstrap,
            n_features,
            n_samples,
            max_features,
            max_samples,
        )

        fit_params_ = fit_params.copy()

        # TODO(SLEP6): remove if condition for unrouted sample_weight when metadata
        # routing can't be disabled.
        # 1. If routing is enabled, we will check if the routing supports sample
        # weight and use it if it does.
        # 2. If routing is not enabled, we will check if the base
        # estimator supports sample_weight and use it if it does.

        # Note: Row sampling can be achieved either through setting sample_weight or
        # by indexing. The former is more efficient. Therefore, use this method
        # if possible, otherwise use indexing.
        if (
            _routing_enabled() and request_or_router.consumes("fit", ("sample_weight",))
        ) or (not _routing_enabled() and support_sample_weight):
            # Draw sub samples, using sample weights, and then fit
            curr_sample_weight = _check_sample_weight(
                fit_params_.pop("sample_weight", None), X
            ).copy()

            if bootstrap:
                sample_counts = np.bincount(indices, minlength=n_samples)
                curr_sample_weight *= sample_counts
            else:
                not_indices_mask = ~indices_to_mask(indices, n_samples)
                curr_sample_weight[not_indices_mask] = 0

            fit_params_["sample_weight"] = curr_sample_weight
            X_ = X[:, features] if requires_feature_indexing else X
            estimator_fit(X_, y, **fit_params_)
        else:
            # cannot use sample_weight, so use indexing
            y_ = _safe_indexing(y, indices)
            X_ = _safe_indexing(X, indices)
            fit_params_ = _check_method_params(X, params=fit_params_, indices=indices)
            if requires_feature_indexing:
                X_ = X_[:, features]
            estimator_fit(X_, y_, **fit_params_)

        estimators.append(estimator)
        estimators_features.append(features)

    return estimators, estimators_features


def _parallel_predict_proba(estimators, estimators_features, X, n_classes):
    """Private function used to compute (proba-)predictions within a job."""
    n_samples = X.shape[0]
    proba = np.zeros((n_samples, n_classes))

    for estimator, features in zip(estimators, estimators_features):
        if hasattr(estimator, "predict_proba"):
            proba_estimator = estimator.predict_proba(X[:, features])

            if n_classes == len(estimator.classes_):
                proba += proba_estimator

            else:
                proba[:, estimator.classes_] += proba_estimator[
                    :, range(len(estimator.classes_))
                ]

        else:
            # Resort to voting
            predictions = estimator.predict(X[:, features])

            for i in range(n_samples):
                proba[i, predictions[i]] += 1

    return proba


def _parallel_predict_log_proba(estimators, estimators_features, X, n_classes):
    """Private function used to compute log probabilities within a job."""
    n_samples = X.shape[0]
    log_proba = np.empty((n_samples, n_classes))
    log_proba.fill(-np.inf)
    all_classes = np.arange(n_classes, dtype=int)

    for estimator, features in zip(estimators, estimators_features):
        log_proba_estimator = estimator.predict_log_proba(X[:, features])

        if n_classes == len(estimator.classes_):
            log_proba = np.logaddexp(log_proba, log_proba_estimator)

        else:
            log_proba[:, estimator.classes_] = np.logaddexp(
                log_proba[:, estimator.classes_],
                log_proba_estimator[:, range(len(estimator.classes_))],
            )

            missing = np.setdiff1d(all_classes, estimator.classes_)
            log_proba[:, missing] = np.logaddexp(log_proba[:, missing], -np.inf)

    return log_proba


def _parallel_decision_function(estimators, estimators_features, X):
    """Private function used to compute decisions within a job."""
    return sum(
        estimator.decision_function(X[:, features])
        for estimator, features in zip(estimators, estimators_features)
    )


def _parallel_predict_regression(estimators, estimators_features, X):
    """Private function used to compute predictions within a job."""
    return sum(
        estimator.predict(X[:, features])
        for estimator, features in zip(estimators, estimators_features)
    )


def _estimator_has(attr):
    """Check if we can delegate a method to the underlying estimator.

    First, we check the first fitted estimator if available, otherwise we
    check the estimator attribute.
    """

    def check(self):
        if hasattr(self, "estimators_"):
            return hasattr(self.estimators_[0], attr)
        else:  # self.estimator is not None
            return hasattr(self.estimator, attr)

    return check


class BaseBagging(BaseEnsemble, metaclass=ABCMeta):
    """Base class for Bagging meta-estimator.

    Warning: This class should not be used directly. Use derived classes
    instead.
    """

    _parameter_constraints: dict = {
        "estimator": [HasMethods(["fit", "predict"]), None],
        "n_estimators": [Interval(Integral, 1, None, closed="left")],
        "max_samples": [
            Interval(Integral, 1, None, closed="left"),
            Interval(RealNotInt, 0, 1, closed="right"),
        ],
        "max_features": [
            Interval(Integral, 1, None, closed="left"),
            Interval(RealNotInt, 0, 1, closed="right"),
        ],
        "bootstrap": ["boolean"],
        "bootstrap_features": ["boolean"],
        "oob_score": ["boolean"],
        "warm_start": ["boolean"],
        "n_jobs": [None, Integral],
        "random_state": ["random_state"],
        "verbose": ["verbose"],
    }

    @abstractmethod
    def __init__(
        self,
        estimator=None,
        n_estimators=10,
        *,
        max_samples=1.0,
        max_features=1.0,
        bootstrap=True,
        bootstrap_features=False,
        oob_score=False,
        warm_start=False,
        n_jobs=None,
        random_state=None,
        verbose=0,
    ):
        super().__init__(
            estimator=estimator,
            n_estimators=n_estimators,
        )
        self.max_samples = max_samples
        self.max_features = max_features
        self.bootstrap = bootstrap
        self.bootstrap_features = bootstrap_features
        self.oob_score = oob_score
        self.warm_start = warm_start
        self.n_jobs = n_jobs
        self.random_state = random_state
        self.verbose = verbose

    # TODO(1.7): remove `sample_weight` from the signature after deprecation
    # cycle; pop it from `fit_params` before the `_raise_for_params` check and
    # reinsert later, for backwards compatibility
    @_deprecate_positional_args(version="1.7")
    @_fit_context(
        # BaseBagging.estimator is not validated yet
        prefer_skip_nested_validation=False
    )
    def fit(self, X, y, *, sample_weight=None, **fit_params):
        """Build a Bagging ensemble of estimators from the training set (X, y).

        Parameters
        ----------
        X : {array-like, sparse matrix} of shape (n_samples, n_features)
            The training input samples. Sparse matrices are accepted only if
            they are supported by the base estimator.

        y : array-like of shape (n_samples,)
            The target values (class labels in classification, real numbers in
            regression).

        sample_weight : array-like of shape (n_samples,), default=None
            Sample weights. If None, then samples are equally weighted.
            Note that this is supported only if the base estimator supports
            sample weighting.

        **fit_params : dict
            Parameters to pass to the underlying estimators.

            .. versionadded:: 1.5

                Only available if `enable_metadata_routing=True`,
                which can be set by using
                ``sklearn.set_config(enable_metadata_routing=True)``.
                See :ref:`Metadata Routing User Guide <metadata_routing>` for
                more details.

        Returns
        -------
        self : object
            Fitted estimator.
        """
        _raise_for_params(fit_params, self, "fit")

        # Convert data (X is required to be 2d and indexable)
        X, y = self._validate_data(
            X,
            y,
            accept_sparse=["csr", "csc"],
            dtype=None,
            force_all_finite=False,
            multi_output=True,
        )

        if sample_weight is not None:
            sample_weight = _check_sample_weight(sample_weight, X, dtype=None)
            fit_params["sample_weight"] = sample_weight

        return self._fit(X, y, max_samples=self.max_samples, **fit_params)

    def _parallel_args(self):
        return {}

    def _fit(
        self,
        X,
        y,
        max_samples=None,
        max_depth=None,
        check_input=True,
        **fit_params,
    ):
        """Build a Bagging ensemble of estimators from the training
           set (X, y).

        Parameters
        ----------
        X : {array-like, sparse matrix} of shape (n_samples, n_features)
            The training input samples. Sparse matrices are accepted only if
            they are supported by the base estimator.

        y : array-like of shape (n_samples,)
            The target values (class labels in classification, real numbers in
            regression).

        max_samples : int or float, default=None
            Argument to use instead of self.max_samples.

        max_depth : int, default=None
            Override value used when constructing base estimator. Only
            supported if the base estimator has a max_depth parameter.

        check_input : bool, default=True
            Override value used when fitting base estimator. Only supported
            if the base estimator has a check_input parameter for fit function.
            If the meta-estimator already checks the input, set this value to
            False to prevent redundant input validation.

        **fit_params : dict, default=None
            Parameters to pass to the :term:`fit` method of the underlying
            estimator.

        Returns
        -------
        self : object
            Fitted estimator.
        """
        random_state = check_random_state(self.random_state)

        # Remap output
        n_samples = X.shape[0]
        self._n_samples = n_samples
        y = self._validate_y(y)

        # Check parameters
        self._validate_estimator(self._get_estimator())

        if _routing_enabled():
            routed_params = process_routing(self, "fit", **fit_params)
        else:
            routed_params = Bunch()
            routed_params.estimator = Bunch(fit=fit_params)
            if "sample_weight" in fit_params:
                routed_params.estimator.fit["sample_weight"] = fit_params[
                    "sample_weight"
                ]

        if max_depth is not None:
            self.estimator_.max_depth = max_depth

        # Validate max_samples
        if max_samples is None:
            max_samples = self.max_samples
        elif not isinstance(max_samples, numbers.Integral):
            max_samples = int(max_samples * X.shape[0])

        if max_samples > X.shape[0]:
            raise ValueError("max_samples must be <= n_samples")

        # Store validated integer row sampling value
        self._max_samples = max_samples

        # Validate max_features
        if isinstance(self.max_features, numbers.Integral):
            max_features = self.max_features
        elif isinstance(self.max_features, float):
            max_features = int(self.max_features * self.n_features_in_)

        if max_features > self.n_features_in_:
            raise ValueError("max_features must be <= n_features")

        max_features = max(1, int(max_features))

        # Store validated integer feature sampling value
        self._max_features = max_features

        # Other checks
        if not self.bootstrap and self.oob_score:
            raise ValueError("Out of bag estimation only available if bootstrap=True")

        if self.warm_start and self.oob_score:
            raise ValueError("Out of bag estimate only available if warm_start=False")

        if hasattr(self, "oob_score_") and self.warm_start:
            del self.oob_score_

        if not self.warm_start or not hasattr(self, "estimators_"):
            # Free allocated memory, if any
            self.estimators_ = []
            self.estimators_features_ = []

        n_more_estimators = self.n_estimators - len(self.estimators_)

        if n_more_estimators < 0:
            raise ValueError(
                "n_estimators=%d must be larger or equal to "
                "len(estimators_)=%d when warm_start==True"
                % (self.n_estimators, len(self.estimators_))
            )

        elif n_more_estimators == 0:
            warn(
                "Warm-start fitting without increasing n_estimators does not "
                "fit new trees."
            )
            return self

        # Parallel loop
        n_jobs, n_estimators, starts = _partition_estimators(
            n_more_estimators, self.n_jobs
        )
        total_n_estimators = sum(n_estimators)

        # Advance random state to state after training
        # the first n_estimators
        if self.warm_start and len(self.estimators_) > 0:
            random_state.randint(MAX_INT, size=len(self.estimators_))

        seeds = random_state.randint(MAX_INT, size=n_more_estimators)
        self._seeds = seeds

        all_results = Parallel(
            n_jobs=n_jobs, verbose=self.verbose, **self._parallel_args()
        )(
            delayed(_parallel_build_estimators)(
                n_estimators[i],
                self,
                X,
                y,
                seeds[starts[i] : starts[i + 1]],
                total_n_estimators,
                verbose=self.verbose,
                check_input=check_input,
                fit_params=routed_params.estimator.fit,
            )
            for i in range(n_jobs)
        )

        # Reduce
        self.estimators_ += list(
            itertools.chain.from_iterable(t[0] for t in all_results)
        )
        self.estimators_features_ += list(
            itertools.chain.from_iterable(t[1] for t in all_results)
        )

        if self.oob_score:
            self._set_oob_score(X, y)

        return self

    @abstractmethod
    def _set_oob_score(self, X, y):
        """Calculate out of bag predictions and score."""

    def _validate_y(self, y):
        if len(y.shape) == 1 or y.shape[1] == 1:
            return column_or_1d(y, warn=True)
        return y

    def _get_estimators_indices(self):
        # Get drawn indices along both sample and feature axes
        for seed in self._seeds:
            # Operations accessing random_state must be performed identically
            # to those in `_parallel_build_estimators()`
            feature_indices, sample_indices = _generate_bagging_indices(
                seed,
                self.bootstrap_features,
                self.bootstrap,
                self.n_features_in_,
                self._n_samples,
                self._max_features,
                self._max_samples,
            )

            yield feature_indices, sample_indices

    @property
    def estimators_samples_(self):
        """
        The subset of drawn samples for each base estimator.

        Returns a dynamically generated list of indices identifying
        the samples used for fitting each member of the ensemble, i.e.,
        the in-bag samples.

        Note: the list is re-created at each call to the property in order
        to reduce the object memory footprint by not storing the sampling
        data. Thus fetching the property may be slower than expected.
        """
        return [sample_indices for _, sample_indices in self._get_estimators_indices()]

    def get_metadata_routing(self):
        """Get metadata routing of this object.

        Please check :ref:`User Guide <metadata_routing>` on how the routing
        mechanism works.

        .. versionadded:: 1.5

        Returns
        -------
        routing : MetadataRouter
            A :class:`~sklearn.utils.metadata_routing.MetadataRouter` encapsulating
            routing information.
        """
        router = MetadataRouter(owner=self.__class__.__name__)
        router.add(
            estimator=self._get_estimator(),
            method_mapping=MethodMapping().add(callee="fit", caller="fit"),
        )
        return router

    @abstractmethod
    def _get_estimator(self):
        """Resolve which estimator to return."""


class BaggingClassifier(ClassifierMixin, BaseBagging):
    """A Bagging classifier.

    A Bagging classifier is an ensemble meta-estimator that fits base
    classifiers each on random subsets of the original dataset and then
    aggregate their individual predictions (either by voting or by averaging)
    to form a final prediction. Such a meta-estimator can typically be used as
    a way to reduce the variance of a black-box estimator (e.g., a decision
    tree), by introducing randomization into its construction procedure and
    then making an ensemble out of it.

    This algorithm encompasses several works from the literature. When random
    subsets of the dataset are drawn as random subsets of the samples, then
    this algorithm is known as Pasting [1]_. If samples are drawn with
    replacement, then the method is known as Bagging [2]_. When random subsets
    of the dataset are drawn as random subsets of the features, then the method
    is known as Random Subspaces [3]_. Finally, when base estimators are built
    on subsets of both samples and features, then the method is known as
    Random Patches [4]_.

    Read more in the :ref:`User Guide <bagging>`.

    .. versionadded:: 0.15

    Parameters
    ----------
    estimator : object, default=None
        The base estimator to fit on random subsets of the dataset.
        If None, then the base estimator is a
        :class:`~sklearn.tree.DecisionTreeClassifier`.

        .. versionadded:: 1.2
           `base_estimator` was renamed to `estimator`.

    n_estimators : int, default=10
        The number of base estimators in the ensemble.

    max_samples : int or float, default=1.0
        The number of samples to draw from X to train each base estimator (with
        replacement by default, see `bootstrap` for more details).

        - If int, then draw `max_samples` samples.
        - If float, then draw `max_samples * X.shape[0]` samples.

    max_features : int or float, default=1.0
        The number of features to draw from X to train each base estimator (
        without replacement by default, see `bootstrap_features` for more
        details).

        - If int, then draw `max_features` features.
        - If float, then draw `max(1, int(max_features * n_features_in_))` features.

    bootstrap : bool, default=True
        Whether samples are drawn with replacement. If False, sampling
        without replacement is performed.

    bootstrap_features : bool, default=False
        Whether features are drawn with replacement.

    oob_score : bool, default=False
        Whether to use out-of-bag samples to estimate
        the generalization error. Only available if bootstrap=True.

    warm_start : bool, default=False
        When set to True, reuse the solution of the previous call to fit
        and add more estimators to the ensemble, otherwise, just fit
        a whole new ensemble. See :term:`the Glossary <warm_start>`.

        .. versionadded:: 0.17
           *warm_start* constructor parameter.

    n_jobs : int, default=None
        The number of jobs to run in parallel for both :meth:`fit` and
        :meth:`predict`. ``None`` means 1 unless in a
        :obj:`joblib.parallel_backend` context. ``-1`` means using all
        processors. See :term:`Glossary <n_jobs>` for more details.

    random_state : int, RandomState instance or None, default=None
        Controls the random resampling of the original dataset
        (sample wise and feature wise).
        If the base estimator accepts a `random_state` attribute, a different
        seed is generated for each instance in the ensemble.
        Pass an int for reproducible output across multiple function calls.
        See :term:`Glossary <random_state>`.

    verbose : int, default=0
        Controls the verbosity when fitting and predicting.

    Attributes
    ----------
    estimator_ : estimator
        The base estimator from which the ensemble is grown.

        .. versionadded:: 1.2
           `base_estimator_` was renamed to `estimator_`.

    n_features_in_ : int
        Number of features seen during :term:`fit`.

        .. versionadded:: 0.24

    feature_names_in_ : ndarray of shape (`n_features_in_`,)
        Names of features seen during :term:`fit`. Defined only when `X`
        has feature names that are all strings.

        .. versionadded:: 1.0

    estimators_ : list of estimators
        The collection of fitted base estimators.

    estimators_samples_ : list of arrays
        The subset of drawn samples (i.e., the in-bag samples) for each base
        estimator. Each subset is defined by an array of the indices selected.

    estimators_features_ : list of arrays
        The subset of drawn features for each base estimator.

    classes_ : ndarray of shape (n_classes,)
        The classes labels.

    n_classes_ : int or list
        The number of classes.

    oob_score_ : float
        Score of the training dataset obtained using an out-of-bag estimate.
        This attribute exists only when ``oob_score`` is True.

    oob_decision_function_ : ndarray of shape (n_samples, n_classes)
        Decision function computed with out-of-bag estimate on the training
        set. If n_estimators is small it might be possible that a data point
        was never left out during the bootstrap. In this case,
        `oob_decision_function_` might contain NaN. This attribute exists
        only when ``oob_score`` is True.

    See Also
    --------
    BaggingRegressor : A Bagging regressor.

    References
    ----------

    .. [1] L. Breiman, "Pasting small votes for classification in large
           databases and on-line", Machine Learning, 36(1), 85-103, 1999.

    .. [2] L. Breiman, "Bagging predictors", Machine Learning, 24(2), 123-140,
           1996.

    .. [3] T. Ho, "The random subspace method for constructing decision
           forests", Pattern Analysis and Machine Intelligence, 20(8), 832-844,
           1998.

    .. [4] G. Louppe and P. Geurts, "Ensembles on Random Patches", Machine
           Learning and Knowledge Discovery in Databases, 346-361, 2012.

    Examples
    --------
    >>> from sklearn.svm import SVC
    >>> from sklearn.ensemble import BaggingClassifier
    >>> from sklearn.datasets import make_classification
    >>> X, y = make_classification(n_samples=100, n_features=4,
    ...                            n_informative=2, n_redundant=0,
    ...                            random_state=0, shuffle=False)
    >>> clf = BaggingClassifier(estimator=SVC(),
    ...                         n_estimators=10, random_state=0).fit(X, y)
    >>> clf.predict([[0, 0, 0, 0]])
    array([1])
    """

    def __init__(
        self,
        estimator=None,
        n_estimators=10,
        *,
        max_samples=1.0,
        max_features=1.0,
        bootstrap=True,
        bootstrap_features=False,
        oob_score=False,
        warm_start=False,
        n_jobs=None,
        random_state=None,
        verbose=0,
    ):
        super().__init__(
            estimator=estimator,
            n_estimators=n_estimators,
            max_samples=max_samples,
            max_features=max_features,
            bootstrap=bootstrap,
            bootstrap_features=bootstrap_features,
            oob_score=oob_score,
            warm_start=warm_start,
            n_jobs=n_jobs,
            random_state=random_state,
            verbose=verbose,
        )

    def _get_estimator(self):
        """Resolve which estimator to return (default is DecisionTreeClassifier)"""
        return self.estimator or DecisionTreeClassifier()

    def _set_oob_score(self, X, y):
        n_samples = y.shape[0]
        n_classes_ = self.n_classes_

        predictions = np.zeros((n_samples, n_classes_))

        for estimator, samples, features in zip(
            self.estimators_, self.estimators_samples_, self.estimators_features_
        ):
            # Create mask for OOB samples
            mask = ~indices_to_mask(samples, n_samples)

            if hasattr(estimator, "predict_proba"):
                predictions[mask, :] += estimator.predict_proba(
                    (X[mask, :])[:, features]
                )

            else:
                p = estimator.predict((X[mask, :])[:, features])
                j = 0

                for i in range(n_samples):
                    if mask[i]:
                        predictions[i, p[j]] += 1
                        j += 1

        if (predictions.sum(axis=1) == 0).any():
            warn(
                "Some inputs do not have OOB scores. "
                "This probably means too few estimators were used "
                "to compute any reliable oob estimates."
            )

        oob_decision_function = predictions / predictions.sum(axis=1)[:, np.newaxis]
        oob_score = accuracy_score(y, np.argmax(predictions, axis=1))

        self.oob_decision_function_ = oob_decision_function
        self.oob_score_ = oob_score

    def _validate_y(self, y):
        y = column_or_1d(y, warn=True)
        check_classification_targets(y)
        self.classes_, y = np.unique(y, return_inverse=True)
        self.n_classes_ = len(self.classes_)

        return y

    def predict(self, X):
        """Predict class for X.

        The predicted class of an input sample is computed as the class with
        the highest mean predicted probability. If base estimators do not
        implement a ``predict_proba`` method, then it resorts to voting.

        Parameters
        ----------
        X : {array-like, sparse matrix} of shape (n_samples, n_features)
            The training input samples. Sparse matrices are accepted only if
            they are supported by the base estimator.

        Returns
        -------
        y : ndarray of shape (n_samples,)
            The predicted classes.
        """
        predicted_probabilitiy = self.predict_proba(X)
        return self.classes_.take((np.argmax(predicted_probabilitiy, axis=1)), axis=0)

    def predict_proba(self, X):
        """Predict class probabilities for X.

        The predicted class probabilities of an input sample is computed as
        the mean predicted class probabilities of the base estimators in the
        ensemble. If base estimators do not implement a ``predict_proba``
        method, then it resorts to voting and the predicted class probabilities
        of an input sample represents the proportion of estimators predicting
        each class.

        Parameters
        ----------
        X : {array-like, sparse matrix} of shape (n_samples, n_features)
            The training input samples. Sparse matrices are accepted only if
            they are supported by the base estimator.

        Returns
        -------
        p : ndarray of shape (n_samples, n_classes)
            The class probabilities of the input samples. The order of the
            classes corresponds to that in the attribute :term:`classes_`.
        """
        check_is_fitted(self)
        # Check data
        X = self._validate_data(
            X,
            accept_sparse=["csr", "csc"],
            dtype=None,
            force_all_finite=False,
            reset=False,
        )

        # Parallel loop
        n_jobs, _, starts = _partition_estimators(self.n_estimators, self.n_jobs)

        all_proba = Parallel(
            n_jobs=n_jobs, verbose=self.verbose, **self._parallel_args()
        )(
            delayed(_parallel_predict_proba)(
                self.estimators_[starts[i] : starts[i + 1]],
                self.estimators_features_[starts[i] : starts[i + 1]],
                X,
                self.n_classes_,
            )
            for i in range(n_jobs)
        )

        # Reduce
        proba = sum(all_proba) / self.n_estimators

        return proba

    def predict_log_proba(self, X):
        """Predict class log-probabilities for X.

        The predicted class log-probabilities of an input sample is computed as
        the log of the mean predicted class probabilities of the base
        estimators in the ensemble.

        Parameters
        ----------
        X : {array-like, sparse matrix} of shape (n_samples, n_features)
            The training input samples. Sparse matrices are accepted only if
            they are supported by the base estimator.

        Returns
        -------
        p : ndarray of shape (n_samples, n_classes)
            The class log-probabilities of the input samples. The order of the
            classes corresponds to that in the attribute :term:`classes_`.
        """
        check_is_fitted(self)
        if hasattr(self.estimator_, "predict_log_proba"):
            # Check data
            X = self._validate_data(
                X,
                accept_sparse=["csr", "csc"],
                dtype=None,
                force_all_finite=False,
                reset=False,
            )

            # Parallel loop
            n_jobs, _, starts = _partition_estimators(self.n_estimators, self.n_jobs)

            all_log_proba = Parallel(n_jobs=n_jobs, verbose=self.verbose)(
                delayed(_parallel_predict_log_proba)(
                    self.estimators_[starts[i] : starts[i + 1]],
                    self.estimators_features_[starts[i] : starts[i + 1]],
                    X,
                    self.n_classes_,
                )
                for i in range(n_jobs)
            )

            # Reduce
            log_proba = all_log_proba[0]

            for j in range(1, len(all_log_proba)):
                log_proba = np.logaddexp(log_proba, all_log_proba[j])

            log_proba -= np.log(self.n_estimators)

        else:
            log_proba = np.log(self.predict_proba(X))

        return log_proba

    @available_if(_estimator_has("decision_function"))
    def decision_function(self, X):
        """Average of the decision functions of the base classifiers.

        Parameters
        ----------
        X : {array-like, sparse matrix} of shape (n_samples, n_features)
            The training input samples. Sparse matrices are accepted only if
            they are supported by the base estimator.

        Returns
        -------
        score : ndarray of shape (n_samples, k)
            The decision function of the input samples. The columns correspond
            to the classes in sorted order, as they appear in the attribute
            ``classes_``. Regression and binary classification are special
            cases with ``k == 1``, otherwise ``k==n_classes``.
        """
        check_is_fitted(self)

        # Check data
        X = self._validate_data(
            X,
            accept_sparse=["csr", "csc"],
            dtype=None,
            force_all_finite=False,
            reset=False,
        )

        # Parallel loop
        n_jobs, _, starts = _partition_estimators(self.n_estimators, self.n_jobs)

        all_decisions = Parallel(n_jobs=n_jobs, verbose=self.verbose)(
            delayed(_parallel_decision_function)(
                self.estimators_[starts[i] : starts[i + 1]],
                self.estimators_features_[starts[i] : starts[i + 1]],
                X,
            )
            for i in range(n_jobs)
        )

        # Reduce
        decisions = sum(all_decisions) / self.n_estimators

        return decisions

    def _more_tags(self):
        if self.estimator is None:
            estimator = DecisionTreeClassifier()
        else:
            estimator = self.estimator

        return {"allow_nan": _safe_tags(estimator, "allow_nan")}


class BaggingRegressor(RegressorMixin, BaseBagging):
    """A Bagging regressor.

    A Bagging regressor is an ensemble meta-estimator that fits base
    regressors each on random subsets of the original dataset and then
    aggregate their individual predictions (either by voting or by averaging)
    to form a final prediction. Such a meta-estimator can typically be used as
    a way to reduce the variance of a black-box estimator (e.g., a decision
    tree), by introducing randomization into its construction procedure and
    then making an ensemble out of it.

    This algorithm encompasses several works from the literature. When random
    subsets of the dataset are drawn as random subsets of the samples, then
    this algorithm is known as Pasting [1]_. If samples are drawn with
    replacement, then the method is known as Bagging [2]_. When random subsets
    of the dataset are drawn as random subsets of the features, then the method
    is known as Random Subspaces [3]_. Finally, when base estimators are built
    on subsets of both samples and features, then the method is known as
    Random Patches [4]_.

    Read more in the :ref:`User Guide <bagging>`.

    .. versionadded:: 0.15

    Parameters
    ----------
    estimator : object, default=None
        The base estimator to fit on random subsets of the dataset.
        If None, then the base estimator is a
        :class:`~sklearn.tree.DecisionTreeRegressor`.

        .. versionadded:: 1.2
           `base_estimator` was renamed to `estimator`.

    n_estimators : int, default=10
        The number of base estimators in the ensemble.

    max_samples : int or float, default=1.0
        The number of samples to draw from X to train each base estimator (with
        replacement by default, see `bootstrap` for more details).

        - If int, then draw `max_samples` samples.
        - If float, then draw `max_samples * X.shape[0]` samples.

    max_features : int or float, default=1.0
        The number of features to draw from X to train each base estimator (
        without replacement by default, see `bootstrap_features` for more
        details).

        - If int, then draw `max_features` features.
        - If float, then draw `max(1, int(max_features * n_features_in_))` features.

    bootstrap : bool, default=True
        Whether samples are drawn with replacement. If False, sampling
        without replacement is performed.

    bootstrap_features : bool, default=False
        Whether features are drawn with replacement.

    oob_score : bool, default=False
        Whether to use out-of-bag samples to estimate
        the generalization error. Only available if bootstrap=True.

    warm_start : bool, default=False
        When set to True, reuse the solution of the previous call to fit
        and add more estimators to the ensemble, otherwise, just fit
        a whole new ensemble. See :term:`the Glossary <warm_start>`.

    n_jobs : int, default=None
        The number of jobs to run in parallel for both :meth:`fit` and
        :meth:`predict`. ``None`` means 1 unless in a
        :obj:`joblib.parallel_backend` context. ``-1`` means using all
        processors. See :term:`Glossary <n_jobs>` for more details.

    random_state : int, RandomState instance or None, default=None
        Controls the random resampling of the original dataset
        (sample wise and feature wise).
        If the base estimator accepts a `random_state` attribute, a different
        seed is generated for each instance in the ensemble.
        Pass an int for reproducible output across multiple function calls.
        See :term:`Glossary <random_state>`.

    verbose : int, default=0
        Controls the verbosity when fitting and predicting.

    Attributes
    ----------
    estimator_ : estimator
        The base estimator from which the ensemble is grown.

        .. versionadded:: 1.2
           `base_estimator_` was renamed to `estimator_`.

    n_features_in_ : int
        Number of features seen during :term:`fit`.

        .. versionadded:: 0.24

    feature_names_in_ : ndarray of shape (`n_features_in_`,)
        Names of features seen during :term:`fit`. Defined only when `X`
        has feature names that are all strings.

        .. versionadded:: 1.0

    estimators_ : list of estimators
        The collection of fitted sub-estimators.

    estimators_samples_ : list of arrays
        The subset of drawn samples (i.e., the in-bag samples) for each base
        estimator. Each subset is defined by an array of the indices selected.

    estimators_features_ : list of arrays
        The subset of drawn features for each base estimator.

    oob_score_ : float
        Score of the training dataset obtained using an out-of-bag estimate.
        This attribute exists only when ``oob_score`` is True.

    oob_prediction_ : ndarray of shape (n_samples,)
        Prediction computed with out-of-bag estimate on the training
        set. If n_estimators is small it might be possible that a data point
        was never left out during the bootstrap. In this case,
        `oob_prediction_` might contain NaN. This attribute exists only
        when ``oob_score`` is True.

    See Also
    --------
    BaggingClassifier : A Bagging classifier.

    References
    ----------

    .. [1] L. Breiman, "Pasting small votes for classification in large
           databases and on-line", Machine Learning, 36(1), 85-103, 1999.

    .. [2] L. Breiman, "Bagging predictors", Machine Learning, 24(2), 123-140,
           1996.

    .. [3] T. Ho, "The random subspace method for constructing decision
           forests", Pattern Analysis and Machine Intelligence, 20(8), 832-844,
           1998.

    .. [4] G. Louppe and P. Geurts, "Ensembles on Random Patches", Machine
           Learning and Knowledge Discovery in Databases, 346-361, 2012.

    Examples
    --------
    >>> from sklearn.svm import SVR
    >>> from sklearn.ensemble import BaggingRegressor
    >>> from sklearn.datasets import make_regression
    >>> X, y = make_regression(n_samples=100, n_features=4,
    ...                        n_informative=2, n_targets=1,
    ...                        random_state=0, shuffle=False)
    >>> regr = BaggingRegressor(estimator=SVR(),
    ...                         n_estimators=10, random_state=0).fit(X, y)
    >>> regr.predict([[0, 0, 0, 0]])
    array([-2.8720...])
    """

    def __init__(
        self,
        estimator=None,
        n_estimators=10,
        *,
        max_samples=1.0,
        max_features=1.0,
        bootstrap=True,
        bootstrap_features=False,
        oob_score=False,
        warm_start=False,
        n_jobs=None,
        random_state=None,
        verbose=0,
    ):
        super().__init__(
            estimator=estimator,
            n_estimators=n_estimators,
            max_samples=max_samples,
            max_features=max_features,
            bootstrap=bootstrap,
            bootstrap_features=bootstrap_features,
            oob_score=oob_score,
            warm_start=warm_start,
            n_jobs=n_jobs,
            random_state=random_state,
            verbose=verbose,
        )

    def predict(self, X):
        """Predict regression target for X.

        The predicted regression target of an input sample is computed as the
        mean predicted regression targets of the estimators in the ensemble.

        Parameters
        ----------
        X : {array-like, sparse matrix} of shape (n_samples, n_features)
            The training input samples. Sparse matrices are accepted only if
            they are supported by the base estimator.

        Returns
        -------
        y : ndarray of shape (n_samples,)
            The predicted values.
        """
        check_is_fitted(self)
        # Check data
        X = self._validate_data(
            X,
            accept_sparse=["csr", "csc"],
            dtype=None,
            force_all_finite=False,
            reset=False,
        )

        # Parallel loop
        n_jobs, _, starts = _partition_estimators(self.n_estimators, self.n_jobs)

        all_y_hat = Parallel(n_jobs=n_jobs, verbose=self.verbose)(
            delayed(_parallel_predict_regression)(
                self.estimators_[starts[i] : starts[i + 1]],
                self.estimators_features_[starts[i] : starts[i + 1]],
                X,
            )
            for i in range(n_jobs)
        )

        # Reduce
        y_hat = sum(all_y_hat) / self.n_estimators

        return y_hat

    def _set_oob_score(self, X, y):
        n_samples = y.shape[0]

        predictions = np.zeros((n_samples,))
        n_predictions = np.zeros((n_samples,))

        for estimator, samples, features in zip(
            self.estimators_, self.estimators_samples_, self.estimators_features_
        ):
            # Create mask for OOB samples
            mask = ~indices_to_mask(samples, n_samples)

            predictions[mask] += estimator.predict((X[mask, :])[:, features])
            n_predictions[mask] += 1

        if (n_predictions == 0).any():
            warn(
                "Some inputs do not have OOB scores. "
                "This probably means too few estimators were used "
                "to compute any reliable oob estimates."
            )
            n_predictions[n_predictions == 0] = 1

        predictions /= n_predictions

        self.oob_prediction_ = predictions
        self.oob_score_ = r2_score(y, predictions)

    def _more_tags(self):
        if self.estimator is None:
            estimator = DecisionTreeRegressor()
        else:
            estimator = self.estimator
        return {"allow_nan": _safe_tags(estimator, "allow_nan")}

    def _get_estimator(self):
        """Resolve which estimator to return (default is DecisionTreeClassifier)"""
        return self.estimator or DecisionTreeRegressor()<|MERGE_RESOLUTION|>--- conflicted
+++ resolved
@@ -16,18 +16,13 @@
 from ..base import ClassifierMixin, RegressorMixin, _fit_context
 from ..metrics import accuracy_score, r2_score
 from ..tree import DecisionTreeClassifier, DecisionTreeRegressor
-<<<<<<< HEAD
-from ..utils import check_random_state, column_or_1d
-from ..utils._mask import indices_to_mask
-=======
 from ..utils import (
     Bunch,
     _safe_indexing,
     check_random_state,
     column_or_1d,
-    indices_to_mask,
 )
->>>>>>> a0a9b48f
+from ..utils._mask import indices_to_mask
 from ..utils._param_validation import HasMethods, Interval, RealNotInt
 from ..utils._tags import _safe_tags
 from ..utils.metadata_routing import (

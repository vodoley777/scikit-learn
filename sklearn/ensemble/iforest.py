# Authors: Nicolas Goix <nicolas.goix@telecom-paristech.fr>
#          Alexandre Gramfort <alexandre.gramfort@telecom-paristech.fr>
# License: BSD 3 clause


import numbers
import numpy as np
from scipy.sparse import issparse
from warnings import warn

from ..tree import ExtraTreeRegressor
from ..utils import (
    check_random_state,
    check_array,
    gen_batches,
    get_chunk_n_rows,
)
from ..utils.fixes import _joblib_parallel_args
from ..utils.validation import check_is_fitted, _num_samples
from ..base import OutlierMixin

from .bagging import BaseBagging

__all__ = ["IsolationForest"]


class IsolationForest(OutlierMixin, BaseBagging):
    """Isolation Forest Algorithm

    Return the anomaly score of each sample using the IsolationForest algorithm

    The IsolationForest 'isolates' observations by randomly selecting a feature
    and then randomly selecting a split value between the maximum and minimum
    values of the selected feature.

    Since recursive partitioning can be represented by a tree structure, the
    number of splittings required to isolate a sample is equivalent to the path
    length from the root node to the terminating node.

    This path length, averaged over a forest of such random trees, is a
    measure of normality and our decision function.

    Random partitioning produces noticeably shorter paths for anomalies.
    Hence, when a forest of random trees collectively produce shorter path
    lengths for particular samples, they are highly likely to be anomalies.

    Read more in the :ref:`User Guide <isolation_forest>`.

    .. versionadded:: 0.18

    Parameters
    ----------
    n_estimators : int, optional (default=100)
        The number of base estimators in the ensemble.

    max_samples : int or float, optional (default="auto")
        The number of samples to draw from X to train each base estimator.
            - If int, then draw `max_samples` samples.
            - If float, then draw `max_samples * X.shape[0]` samples.
            - If "auto", then `max_samples=min(256, n_samples)`.

        If max_samples is larger than the number of samples provided,
        all samples will be used for all trees (no sampling).

    contamination : 'auto' or float, optional (default='auto')
        The amount of contamination of the data set, i.e. the proportion
        of outliers in the data set. Used when fitting to define the threshold
        on the scores of the samples.

            - If 'auto', the threshold is determined as in the
              original paper.
            - If float, the contamination should be in the range [0, 0.5].

        .. versionchanged:: 0.22
           The default value of ``contamination`` changed from 0.1
           to ``'auto'``.

    max_features : int or float, optional (default=1.0)
        The number of features to draw from X to train each base estimator.

            - If int, then draw `max_features` features.
            - If float, then draw `max_features * X.shape[1]` features.

    feature_weight : array-like, shape = [n_features] or None,
        optional (default=None)
        Feature weights in feature sampling. Weights have to sum to 1.
        If None, then features are equally weighted.

    bootstrap : boolean, optional (default=False)
        If True, individual trees are fit on random subsets of the training
        data sampled with replacement. If False, sampling without replacement
        is performed.

    n_jobs : int or None, optional (default=None)
        The number of jobs to run in parallel for both :meth:`fit` and
        :meth:`predict`. ``None`` means 1 unless in a
        :obj:`joblib.parallel_backend` context. ``-1`` means using all
        processors. See :term:`Glossary <n_jobs>` for more details.

    behaviour : str, default='deprecated'
        This parameter has not effect, is deprecated, and will be removed.

        .. versionadded:: 0.20
           ``behaviour`` is added in 0.20 for back-compatibility purpose.

        .. deprecated:: 0.20
           ``behaviour='old'`` is deprecated in 0.20 and will not be possible
           in 0.22.

        .. deprecated:: 0.22
           ``behaviour`` parameter is deprecated in 0.22 and removed in
           0.24.

    random_state : int, RandomState instance or None, optional (default=None)
        If int, random_state is the seed used by the random number generator;
        If RandomState instance, random_state is the random number generator;
        If None, the random number generator is the RandomState instance used
        by `np.random`.

    verbose : int, optional (default=0)
        Controls the verbosity of the tree building process.

    warm_start : bool, optional (default=False)
        When set to ``True``, reuse the solution of the previous call to fit
        and add more estimators to the ensemble, otherwise, just fit a whole
        new forest. See :term:`the Glossary <warm_start>`.

        .. versionadded:: 0.21

    Attributes
    ----------
    estimators_ : list of DecisionTreeClassifier
        The collection of fitted sub-estimators.

    estimators_samples_ : list of arrays
        The subset of drawn samples (i.e., the in-bag samples) for each base
        estimator.

    max_samples_ : integer
        The actual number of samples

    offset_ : float
        Offset used to define the decision function from the raw scores. We
        have the relation: ``decision_function = score_samples - offset_``.
        ``offset_`` is defined as follows. When the contamination parameter is
        set to "auto", the offset is equal to -0.5 as the scores of inliers are
        close to 0 and the scores of outliers are close to -1. When a
        contamination parameter different than "auto" is provided, the offset
        is defined in such a way we obtain the expected number of outliers
        (samples with decision function < 0) in training.

    Notes
    -----
    The implementation is based on an ensemble of ExtraTreeRegressor. The
    maximum depth of each tree is set to ``ceil(log_2(n))`` where
    :math:`n` is the number of samples used to build the tree
    (see (Liu et al., 2008) for more details).

    References
    ----------
    .. [1] Liu, Fei Tony, Ting, Kai Ming and Zhou, Zhi-Hua. "Isolation forest."
           Data Mining, 2008. ICDM'08. Eighth IEEE International Conference on.
    .. [2] Liu, Fei Tony, Ting, Kai Ming and Zhou, Zhi-Hua. "Isolation-based
           anomaly detection." ACM Transactions on Knowledge Discovery from
           Data (TKDD) 6.1 (2012): 3.

    """

    def __init__(self,
                 n_estimators=100,
                 max_samples="auto",
                 contamination="auto",
                 max_features=1.,
                 feature_weight=None,
                 bootstrap=False,
                 n_jobs=None,
                 behaviour='deprecated',
                 random_state=None,
                 verbose=0,
                 warm_start=False):
        super().__init__(
            base_estimator=ExtraTreeRegressor(
                max_features=1,
                splitter='random',
                random_state=random_state),
            # here above max_features has no links with self.max_features
            bootstrap=bootstrap,
            bootstrap_features=False,
            n_estimators=n_estimators,
            max_samples=max_samples,
            max_features=max_features,
<<<<<<< HEAD
            feature_weight=feature_weight,
=======
            warm_start=warm_start,
>>>>>>> 6127b4e3
            n_jobs=n_jobs,
            random_state=random_state,
            verbose=verbose)

        self.behaviour = behaviour
        self.contamination = contamination

        if self.feature_weight is not None:
            if np.abs(np.sum(self.feature_weight) - 1) > 1e-7:
                raise ValueError("Feature weights sum to {}, do not sum to 1."
                                 .format(np.sum(feature_weight)))

    def _set_oob_score(self, X, y):
        raise NotImplementedError("OOB score not supported by iforest")

    def _parallel_args(self):
        # ExtraTreeRegressor releases the GIL, so it's more efficient to use
        # a thread-based backend rather than a process-based backend so as
        # to avoid suffering from communication overhead and extra memory
        # copies.
        return _joblib_parallel_args(prefer='threads')

    def fit(self, X, y=None, sample_weight=None):
        """Fit estimator.

        Parameters
        ----------
        X : array-like or sparse matrix, shape (n_samples, n_features)
            The input samples. Use ``dtype=np.float32`` for maximum
            efficiency. Sparse matrices are also supported, use sparse
            ``csc_matrix`` for maximum efficiency.

        sample_weight : array-like, shape = [n_samples] or None
            Sample weights. If None, then samples are equally weighted.

        y : Ignored
            not used, present for API consistency by convention.

        Returns
        -------
        self : object
        """
        if self.behaviour != 'deprecated':
            if self.behaviour == 'new':
                warn(
                    "'behaviour' is deprecated in 0.22 and will be removed "
                    "in 0.24. You should not pass or set this parameter.",
                    DeprecationWarning
                )
            else:
                raise NotImplementedError(
                    "The old behaviour of IsolationForest is not implemented "
                    "anymore. Remove the 'behaviour' parameter."
                )

        X = check_array(X, accept_sparse=['csc'])
        if issparse(X):
            # Pre-sort indices to avoid that each individual tree of the
            # ensemble sorts the indices.
            X.sort_indices()

        rnd = check_random_state(self.random_state)
        y = rnd.uniform(size=X.shape[0])

        # ensure that max_sample is in [1, n_samples]:
        n_samples = X.shape[0]

        if isinstance(self.max_samples, str):
            if self.max_samples == 'auto':
                max_samples = min(256, n_samples)
            else:
                raise ValueError('max_samples (%s) is not supported.'
                                 'Valid choices are: "auto", int or'
                                 'float' % self.max_samples)

        elif isinstance(self.max_samples, numbers.Integral):
            if self.max_samples > n_samples:
                warn("max_samples (%s) is greater than the "
                     "total number of samples (%s). max_samples "
                     "will be set to n_samples for estimation."
                     % (self.max_samples, n_samples))
                max_samples = n_samples
            else:
                max_samples = self.max_samples
        else:  # float
            if not (0. < self.max_samples <= 1.):
                raise ValueError("max_samples must be in (0, 1], got %r"
                                 % self.max_samples)
            max_samples = int(self.max_samples * X.shape[0])

        self.max_samples_ = max_samples
        max_depth = int(np.ceil(np.log2(max(max_samples, 2))))
        super()._fit(X, y, max_samples,
                     max_depth=max_depth,
                     sample_weight=sample_weight)

        if self.contamination == "auto":
            # 0.5 plays a special role as described in the original paper.
            # we take the opposite as we consider the opposite of their score.
            self.offset_ = -0.5
            return self

        # else, define offset_ wrt contamination parameter
        self.offset_ = np.percentile(self.score_samples(X),
                                     100. * self.contamination)

        return self

    def predict(self, X):
        """Predict if a particular sample is an outlier or not.

        Parameters
        ----------
        X : array-like or sparse matrix, shape (n_samples, n_features)
            The input samples. Internally, it will be converted to
            ``dtype=np.float32`` and if a sparse matrix is provided
            to a sparse ``csr_matrix``.

        Returns
        -------
        is_inlier : array, shape (n_samples,)
            For each observation, tells whether or not (+1 or -1) it should
            be considered as an inlier according to the fitted model.
        """
        check_is_fitted(self)
        X = check_array(X, accept_sparse='csr')
        is_inlier = np.ones(X.shape[0], dtype=int)
        is_inlier[self.decision_function(X) < 0] = -1
        return is_inlier

    def decision_function(self, X):
        """Average anomaly score of X of the base classifiers.

        The anomaly score of an input sample is computed as
        the mean anomaly score of the trees in the forest.

        The measure of normality of an observation given a tree is the depth
        of the leaf containing this observation, which is equivalent to
        the number of splittings required to isolate this point. In case of
        several observations n_left in the leaf, the average path length of
        a n_left samples isolation tree is added.

        Parameters
        ----------
        X : array-like or sparse matrix, shape (n_samples, n_features)
            The input samples. Internally, it will be converted to
            ``dtype=np.float32`` and if a sparse matrix is provided
            to a sparse ``csr_matrix``.

        Returns
        -------
        scores : array, shape (n_samples,)
            The anomaly score of the input samples.
            The lower, the more abnormal. Negative scores represent outliers,
            positive scores represent inliers.

        """
        # We subtract self.offset_ to make 0 be the threshold value for being
        # an outlier:

        return self.score_samples(X) - self.offset_

    def score_samples(self, X):
        """Opposite of the anomaly score defined in the original paper.

        The anomaly score of an input sample is computed as
        the mean anomaly score of the trees in the forest.

        The measure of normality of an observation given a tree is the depth
        of the leaf containing this observation, which is equivalent to
        the number of splittings required to isolate this point. In case of
        several observations n_left in the leaf, the average path length of
        a n_left samples isolation tree is added.

        Parameters
        ----------
        X : array-like or sparse matrix, shape (n_samples, n_features)
            The input samples.

        Returns
        -------
        scores : array, shape (n_samples,)
            The anomaly score of the input samples.
            The lower, the more abnormal.
        """
        # code structure from ForestClassifier/predict_proba
        check_is_fitted(self)

        # Check data
        X = check_array(X, accept_sparse='csr')
        if self.n_features_ != X.shape[1]:
            raise ValueError("Number of features of the model must "
                             "match the input. Model n_features is {0} and "
                             "input n_features is {1}."
                             "".format(self.n_features_, X.shape[1]))

        # Take the opposite of the scores as bigger is better (here less
        # abnormal)
        return -self._compute_chunked_score_samples(X)

    def _compute_chunked_score_samples(self, X):

        n_samples = _num_samples(X)

        if self._max_features == X.shape[1]:
            subsample_features = False
        else:
            subsample_features = True

        # We get as many rows as possible within our working_memory budget
        # (defined by sklearn.get_config()['working_memory']) to store
        # self._max_features in each row during computation.
        #
        # Note:
        #  - this will get at least 1 row, even if 1 row of score will
        #    exceed working_memory.
        #  - this does only account for temporary memory usage while loading
        #    the data needed to compute the scores -- the returned scores
        #    themselves are 1D.

        chunk_n_rows = get_chunk_n_rows(row_bytes=16 * self._max_features,
                                        max_n_rows=n_samples)
        slices = gen_batches(n_samples, chunk_n_rows)

        scores = np.zeros(n_samples, order="f")

        for sl in slices:
            # compute score on the slices of test samples:
            scores[sl] = self._compute_score_samples(X[sl], subsample_features)

        return scores

    def _compute_score_samples(self, X, subsample_features):
        """Compute the score of each samples in X going through the extra trees.

        Parameters
        ----------
        X : array-like or sparse matrix

        subsample_features : bool,
            whether features should be subsampled
        """
        n_samples = X.shape[0]

        depths = np.zeros(n_samples, order="f")

        for tree, features in zip(self.estimators_, self.estimators_features_):
            X_subset = X[:, features] if subsample_features else X

            leaves_index = tree.apply(X_subset)
            node_indicator = tree.decision_path(X_subset)
            n_samples_leaf = tree.tree_.n_node_samples[leaves_index]

            depths += (
                np.ravel(node_indicator.sum(axis=1))
                + _average_path_length(n_samples_leaf)
                - 1.0
            )

        scores = 2 ** (
            -depths
            / (len(self.estimators_)
               * _average_path_length([self.max_samples_]))
        )
        return scores


def _average_path_length(n_samples_leaf):
    """The average path length in a n_samples iTree, which is equal to
    the average path length of an unsuccessful BST search since the
    latter has the same structure as an isolation tree.
    Parameters
    ----------
    n_samples_leaf : array-like, shape (n_samples,).
        The number of training samples in each test sample leaf, for
        each estimators.

    Returns
    -------
    average_path_length : array, same shape as n_samples_leaf

    """

    n_samples_leaf = check_array(n_samples_leaf, ensure_2d=False)

    n_samples_leaf_shape = n_samples_leaf.shape
    n_samples_leaf = n_samples_leaf.reshape((1, -1))
    average_path_length = np.zeros(n_samples_leaf.shape)

    mask_1 = n_samples_leaf <= 1
    mask_2 = n_samples_leaf == 2
    not_mask = ~np.logical_or(mask_1, mask_2)

    average_path_length[mask_1] = 0.
    average_path_length[mask_2] = 1.
    average_path_length[not_mask] = (
        2.0 * (np.log(n_samples_leaf[not_mask] - 1.0) + np.euler_gamma)
        - 2.0 * (n_samples_leaf[not_mask] - 1.0) / n_samples_leaf[not_mask]
    )

    return average_path_length.reshape(n_samples_leaf_shape)<|MERGE_RESOLUTION|>--- conflicted
+++ resolved
@@ -189,11 +189,8 @@
             n_estimators=n_estimators,
             max_samples=max_samples,
             max_features=max_features,
-<<<<<<< HEAD
             feature_weight=feature_weight,
-=======
             warm_start=warm_start,
->>>>>>> 6127b4e3
             n_jobs=n_jobs,
             random_state=random_state,
             verbose=verbose)

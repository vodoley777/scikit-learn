"""
Testing for the gradient boosting loss functions and initial estimators.
"""

import pytest

import numpy as np
from numpy.testing import assert_almost_equal
from numpy.testing import assert_allclose
import pytest

from sklearn.utils import check_random_state
<<<<<<< HEAD
from sklearn.utils.testing import assert_raises
from sklearn.utils.testing import assert_raises_regex
from sklearn.ensemble.gradient_boosting import BinomialDeviance
from sklearn.ensemble.gradient_boosting import LogOddsEstimator
from sklearn.ensemble.gradient_boosting import LeastSquaresError
from sklearn.ensemble.gradient_boosting import MultinomialDeviance
from sklearn.ensemble.gradient_boosting import RegressionLossFunction
from sklearn.ensemble.gradient_boosting import LOSS_FUNCTIONS
from sklearn.ensemble.gradient_boosting import _weighted_percentile
from sklearn.ensemble.gradient_boosting import QuantileLossFunction
=======
from sklearn.ensemble._gb_losses import RegressionLossFunction
from sklearn.ensemble._gb_losses import LeastSquaresError
from sklearn.ensemble._gb_losses import LeastAbsoluteError
from sklearn.ensemble._gb_losses import HuberLossFunction
from sklearn.ensemble._gb_losses import QuantileLossFunction
from sklearn.ensemble._gb_losses import BinomialDeviance
from sklearn.ensemble._gb_losses import MultinomialDeviance
from sklearn.ensemble._gb_losses import ExponentialLoss
from sklearn.ensemble._gb_losses import LOSS_FUNCTIONS
>>>>>>> 2eb0fbd7


def test_binomial_deviance():
    # Check binomial deviance loss.
    # Check against alternative definitions in ESLII.
    bd = BinomialDeviance(2)

    # pred has the same BD for y in {0, 1}
    assert (bd(np.array([0.0]), np.array([0.0])) ==
                 bd(np.array([1.0]), np.array([0.0])))

    assert_almost_equal(bd(np.array([1.0, 1.0, 1.0]),
                           np.array([100.0, 100.0, 100.0])),
                        0.0)
    assert_almost_equal(bd(np.array([1.0, 0.0, 0.0]),
                           np.array([100.0, -100.0, -100.0])), 0)

    # check if same results as alternative definition of deviance (from ESLII)
    alt_dev = lambda y, pred: np.mean(np.logaddexp(0.0, -2.0 *
                                                   (2.0 * y - 1) * pred))
    test_data = [(np.array([1.0, 1.0, 1.0]), np.array([100.0, 100.0, 100.0])),
                 (np.array([0.0, 0.0, 0.0]), np.array([100.0, 100.0, 100.0])),
                 (np.array([0.0, 0.0, 0.0]),
                  np.array([-100.0, -100.0, -100.0])),
                 (np.array([1.0, 1.0, 1.0]),
                  np.array([-100.0, -100.0, -100.0]))]

    for datum in test_data:
        assert_almost_equal(bd(*datum), alt_dev(*datum))

    # check the gradient against the
    alt_ng = lambda y, pred: (2 * y - 1) / (1 + np.exp(2 * (2 * y - 1) * pred))
    for datum in test_data:
        assert_almost_equal(bd.negative_gradient(*datum), alt_ng(*datum))


def test_sample_weight_smoke():
    rng = check_random_state(13)
    y = rng.rand(100)
    pred = rng.rand(100)

    # least squares
    loss = LeastSquaresError(1)
    loss_wo_sw = loss(y, pred)
    loss_w_sw = loss(y, pred, np.ones(pred.shape[0], dtype=np.float32))
    assert_almost_equal(loss_wo_sw, loss_w_sw)


def test_sample_weight_init_estimators():
    # Smoke test for init estimators with sample weights.
    rng = check_random_state(13)
    X = rng.rand(100, 2)
    sample_weight = np.ones(100)
    reg_y = rng.rand(100)

    clf_y = rng.randint(0, 2, size=100)

    for Loss in LOSS_FUNCTIONS.values():
        if Loss is None:
            continue
        if issubclass(Loss, RegressionLossFunction):
            k = 1
            y = reg_y
        else:
            k = 2
            y = clf_y
            if Loss.is_multi_class:
                # skip multiclass
                continue

        loss = Loss(k)
        init_est = loss.init_estimator()
        init_est.fit(X, y)
        out = loss.get_init_raw_predictions(X, init_est)
        assert out.shape == (y.shape[0], 1)

        sw_init_est = loss.init_estimator()
        sw_init_est.fit(X, y, sample_weight=sample_weight)
        sw_out = loss.get_init_raw_predictions(X, sw_init_est)
        assert sw_out.shape == (y.shape[0], 1)

        # check if predictions match
        assert_allclose(out, sw_out, rtol=1e-2)


def test_quantile_loss_function():
    # Non regression test for the QuantileLossFunction object
    # There was a sign problem when evaluating the function
    # for negative values of 'ytrue - ypred'
    x = np.asarray([-1.0, 0.0, 1.0])
    y_found = QuantileLossFunction(1, 0.9)(x, np.zeros_like(x))
    y_expected = np.asarray([0.1, 0.0, 0.9]).mean()
    np.testing.assert_allclose(y_found, y_expected)


def test_sample_weight_deviance():
    # Test if deviance supports sample weights.
    rng = check_random_state(13)
    sample_weight = np.ones(100)
    reg_y = rng.rand(100)
    clf_y = rng.randint(0, 2, size=100)
    mclf_y = rng.randint(0, 3, size=100)

    for Loss in LOSS_FUNCTIONS.values():
        if Loss is None:
            continue
        if issubclass(Loss, RegressionLossFunction):
            k = 1
            y = reg_y
            p = reg_y
        else:
            k = 2
            y = clf_y
            p = clf_y
            if Loss.is_multi_class:
                k = 3
                y = mclf_y
                # one-hot encoding
                p = np.zeros((y.shape[0], k), dtype=np.float64)
                for i in range(k):
                    p[:, i] = y == i

        loss = Loss(k)
        deviance_w_w = loss(y, p, sample_weight)
        deviance_wo_w = loss(y, p)
        assert deviance_wo_w == deviance_w_w


<<<<<<< HEAD
@pytest.mark.parametrize('n_classes, n_samples',
                         [(3, 100), (5, 57), (7, 13)])
def test_multinomial_deviance(n_classes, n_samples):
    # Check multinomial deviance with and without sample weights.
    rng = check_random_state(13)
    sample_weight = np.ones(n_samples)
    y = rng.randint(0, n_classes, size=sample_weight.shape[0])
    p = np.zeros((y.shape[0], n_classes), dtype=np.float64)
    for i in range(p.shape[1]):
        p[:, i] = y == i

    loss = MultinomialDeviance(n_classes)
    loss_wo_sw = loss(y, p)
    assert loss_wo_sw > 0
    loss_w_sw = loss(y, p, np.ones(p.shape[0], dtype=np.float32))
    assert_almost_equal(loss_wo_sw, loss_w_sw)
    loss_w_sw = loss(y, p, 0.5 * np.ones(p.shape[0], dtype=np.float32))
    assert_almost_equal(loss_wo_sw, loss_w_sw)


@pytest.mark.parametrize('pred, y, expected_loss',
                         [(np.array([[1.0, 0, 0],
                                     [0, 0.5, 0.5]]),
                           np.array([0, 1]),
                           0.75473)])
def test_mdl_computation_unweighted(pred, y, expected_loss):
    # MultinomialDeviance loss computation with uniform/without weights.
    weights = np.array([1, 1])
    loss = MultinomialDeviance(3)
    assert_almost_equal(loss(y, pred, weights), expected_loss, decimal=4)
    assert_almost_equal(loss(y, pred, None), expected_loss, decimal=4)
    assert_almost_equal(loss(y, pred), expected_loss, decimal=4)


@pytest.mark.parametrize('pred, y, weights, expected_loss',
                         [(np.array([[1.0, 0, 0],
                                     [0, 0.5, 0.5]]),
                           np.array([0, 1]),
                           np.array([1, 3]),
                           0.85637)])
def test_mdl_computation_weighted(pred, y, weights, expected_loss):
    # MultinomialDeviance loss computation with weights.
    loss = MultinomialDeviance(3)
    assert_almost_equal(loss(y, pred, weights), expected_loss, decimal=4)


@pytest.mark.parametrize('n', [0, 1, 2])
def test_mdl_exception(n):
    # Check that MultinomialDeviance throws an exception when n_classes <= 2
    err_msg = 'MultinomialDeviance requires more than 2 classes.'
    assert_raises_regex(ValueError, err_msg, MultinomialDeviance, n)
=======
def test_init_raw_predictions_shapes():
    # Make sure get_init_raw_predictions returns float64 arrays with shape
    # (n_samples, K) where K is 1 for binary classification and regression, and
    # K = n_classes for multiclass classification
    rng = np.random.RandomState(0)

    n_samples = 100
    X = rng.normal(size=(n_samples, 5))
    y = rng.normal(size=n_samples)
    for loss in (LeastSquaresError(n_classes=1),
                 LeastAbsoluteError(n_classes=1),
                 QuantileLossFunction(n_classes=1),
                 HuberLossFunction(n_classes=1)):
        init_estimator = loss.init_estimator().fit(X, y)
        raw_predictions = loss.get_init_raw_predictions(y, init_estimator)
        assert raw_predictions.shape == (n_samples, 1)
        assert raw_predictions.dtype == np.float64

    y = rng.randint(0, 2, size=n_samples)
    for loss in (BinomialDeviance(n_classes=2),
                 ExponentialLoss(n_classes=2)):
        init_estimator = loss.init_estimator().fit(X, y)
        raw_predictions = loss.get_init_raw_predictions(y, init_estimator)
        assert raw_predictions.shape == (n_samples, 1)
        assert raw_predictions.dtype == np.float64

    for n_classes in range(3, 5):
        y = rng.randint(0, n_classes, size=n_samples)
        loss = MultinomialDeviance(n_classes=n_classes)
        init_estimator = loss.init_estimator().fit(X, y)
        raw_predictions = loss.get_init_raw_predictions(y, init_estimator)
        assert raw_predictions.shape == (n_samples, n_classes)
        assert raw_predictions.dtype == np.float64


def test_init_raw_predictions_values():
    # Make sure the get_init_raw_predictions() returns the expected values for
    # each loss.
    rng = np.random.RandomState(0)

    n_samples = 100
    X = rng.normal(size=(n_samples, 5))
    y = rng.normal(size=n_samples)

    # Least squares loss
    loss = LeastSquaresError(n_classes=1)
    init_estimator = loss.init_estimator().fit(X, y)
    raw_predictions = loss.get_init_raw_predictions(y, init_estimator)
    # Make sure baseline prediction is the mean of all targets
    assert_almost_equal(raw_predictions, y.mean())

    # Least absolute and huber loss
    for Loss in (LeastAbsoluteError, HuberLossFunction):
        loss = Loss(n_classes=1)
        init_estimator = loss.init_estimator().fit(X, y)
        raw_predictions = loss.get_init_raw_predictions(y, init_estimator)
        # Make sure baseline prediction is the median of all targets
        assert_almost_equal(raw_predictions, np.median(y))

    # Quantile loss
    for alpha in (.1, .5, .9):
        loss = QuantileLossFunction(n_classes=1, alpha=alpha)
        init_estimator = loss.init_estimator().fit(X, y)
        raw_predictions = loss.get_init_raw_predictions(y, init_estimator)
        # Make sure baseline prediction is the alpha-quantile of all targets
        assert_almost_equal(raw_predictions, np.percentile(y, alpha * 100))

    y = rng.randint(0, 2, size=n_samples)

    # Binomial deviance
    loss = BinomialDeviance(n_classes=2)
    init_estimator = loss.init_estimator().fit(X, y)
    # Make sure baseline prediction is equal to link_function(p), where p
    # is the proba of the positive class. We want predict_proba() to return p,
    # and by definition
    # p = inverse_link_function(raw_prediction) = sigmoid(raw_prediction)
    # So we want raw_prediction = link_function(p) = log(p / (1 - p))
    raw_predictions = loss.get_init_raw_predictions(y, init_estimator)
    p = y.mean()
    assert_almost_equal(raw_predictions, np.log(p / (1 - p)))

    # Exponential loss
    loss = ExponentialLoss(n_classes=2)
    init_estimator = loss.init_estimator().fit(X, y)
    raw_predictions = loss.get_init_raw_predictions(y, init_estimator)
    p = y.mean()
    assert_almost_equal(raw_predictions, .5 * np.log(p / (1 - p)))

    # Multinomial deviance loss
    for n_classes in range(3, 5):
        y = rng.randint(0, n_classes, size=n_samples)
        loss = MultinomialDeviance(n_classes=n_classes)
        init_estimator = loss.init_estimator().fit(X, y)
        raw_predictions = loss.get_init_raw_predictions(y, init_estimator)
        for k in range(n_classes):
            p = (y == k).mean()
        assert_almost_equal(raw_predictions[:, k], np.log(p))


@pytest.mark.parametrize('seed', range(5))
def test_lad_equals_quantile_50(seed):
    # Make sure quantile loss with alpha = .5 is equivalent to LAD
    lad = LeastAbsoluteError(n_classes=1)
    ql = QuantileLossFunction(n_classes=1, alpha=0.5)

    n_samples = 50
    rng = np.random.RandomState(seed)
    raw_predictions = rng.normal(size=(n_samples))
    y_true = rng.normal(size=(n_samples))

    lad_loss = lad(y_true, raw_predictions)
    ql_loss = ql(y_true, raw_predictions)
    assert_almost_equal(lad_loss, 2 * ql_loss)

    weights = np.linspace(0, 1, n_samples) ** 2
    lad_weighted_loss = lad(y_true, raw_predictions, sample_weight=weights)
    ql_weighted_loss = ql(y_true, raw_predictions, sample_weight=weights)
    assert_almost_equal(lad_weighted_loss, 2 * ql_weighted_loss)
>>>>>>> 2eb0fbd7
<|MERGE_RESOLUTION|>--- conflicted
+++ resolved
@@ -10,18 +10,7 @@
 import pytest
 
 from sklearn.utils import check_random_state
-<<<<<<< HEAD
-from sklearn.utils.testing import assert_raises
 from sklearn.utils.testing import assert_raises_regex
-from sklearn.ensemble.gradient_boosting import BinomialDeviance
-from sklearn.ensemble.gradient_boosting import LogOddsEstimator
-from sklearn.ensemble.gradient_boosting import LeastSquaresError
-from sklearn.ensemble.gradient_boosting import MultinomialDeviance
-from sklearn.ensemble.gradient_boosting import RegressionLossFunction
-from sklearn.ensemble.gradient_boosting import LOSS_FUNCTIONS
-from sklearn.ensemble.gradient_boosting import _weighted_percentile
-from sklearn.ensemble.gradient_boosting import QuantileLossFunction
-=======
 from sklearn.ensemble._gb_losses import RegressionLossFunction
 from sklearn.ensemble._gb_losses import LeastSquaresError
 from sklearn.ensemble._gb_losses import LeastAbsoluteError
@@ -31,7 +20,6 @@
 from sklearn.ensemble._gb_losses import MultinomialDeviance
 from sklearn.ensemble._gb_losses import ExponentialLoss
 from sklearn.ensemble._gb_losses import LOSS_FUNCTIONS
->>>>>>> 2eb0fbd7
 
 
 def test_binomial_deviance():
@@ -160,7 +148,6 @@
         assert deviance_wo_w == deviance_w_w
 
 
-<<<<<<< HEAD
 @pytest.mark.parametrize('n_classes, n_samples',
                          [(3, 100), (5, 57), (7, 13)])
 def test_multinomial_deviance(n_classes, n_samples):
@@ -212,7 +199,8 @@
     # Check that MultinomialDeviance throws an exception when n_classes <= 2
     err_msg = 'MultinomialDeviance requires more than 2 classes.'
     assert_raises_regex(ValueError, err_msg, MultinomialDeviance, n)
-=======
+
+
 def test_init_raw_predictions_shapes():
     # Make sure get_init_raw_predictions returns float64 arrays with shape
     # (n_samples, K) where K is 1 for binary classification and regression, and
@@ -330,5 +318,4 @@
     weights = np.linspace(0, 1, n_samples) ** 2
     lad_weighted_loss = lad(y_true, raw_predictions, sample_weight=weights)
     ql_weighted_loss = ql(y_true, raw_predictions, sample_weight=weights)
-    assert_almost_equal(lad_weighted_loss, 2 * ql_weighted_loss)
->>>>>>> 2eb0fbd7
+    assert_almost_equal(lad_weighted_loss, 2 * ql_weighted_loss)
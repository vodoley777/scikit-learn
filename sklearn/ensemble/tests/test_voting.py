"""Testing for the VotingClassifier and VotingRegressor"""

import pytest
import numpy as np

from sklearn.utils._testing import assert_almost_equal, assert_array_equal
from sklearn.utils._testing import assert_array_almost_equal
from sklearn.utils._testing import assert_raise_message
from sklearn.utils.estimator_checks import check_estimator
from sklearn.utils.estimator_checks import check_no_attributes_set_in_init
from sklearn.exceptions import NotFittedError
from sklearn.linear_model import LinearRegression
from sklearn.linear_model import LogisticRegression
from sklearn.naive_bayes import GaussianNB
from sklearn.ensemble import RandomForestClassifier
from sklearn.ensemble import RandomForestRegressor
from sklearn.ensemble import VotingClassifier, VotingRegressor
from sklearn.tree import DecisionTreeClassifier
from sklearn.tree import DecisionTreeRegressor
from sklearn.model_selection import GridSearchCV
from sklearn import datasets
from sklearn.model_selection import cross_val_score, train_test_split
from sklearn.datasets import make_multilabel_classification
from sklearn.svm import SVC
from sklearn.multiclass import OneVsRestClassifier
from sklearn.neighbors import KNeighborsClassifier
from sklearn.base import BaseEstimator, ClassifierMixin, clone
from sklearn.dummy import DummyRegressor


# Load datasets
iris = datasets.load_iris()
X, y = iris.data[:, 1:3], iris.target

X_r, y_r = datasets.load_boston(return_X_y=True)


@pytest.mark.parametrize(
    "params, err_msg",
    [({'estimators': []},
      "Invalid 'estimators' attribute, 'estimators' should be a list of"),
     ({'estimators': [('lr', LogisticRegression())], 'voting': 'error'},
      r"Voting must be 'soft' or 'hard'; got \(voting='error'\)"),
     ({'estimators': [('lr', LogisticRegression())], 'weights': [1, 2]},
      "Number of `estimators` and weights must be equal")]
)
def test_voting_classifier_estimator_init(params, err_msg):
    ensemble = VotingClassifier(**params)
    with pytest.raises(ValueError, match=err_msg):
        ensemble.fit(X, y)


def test_predictproba_hardvoting():
    eclf = VotingClassifier(estimators=[('lr1', LogisticRegression()),
                                        ('lr2', LogisticRegression())],
                            voting='hard')
    msg = "predict_proba is not available when voting='hard'"
    with pytest.raises(AttributeError, match=msg):
        eclf.predict_proba

    assert not hasattr(eclf, "predict_proba")
    eclf.fit(X, y)
    assert not hasattr(eclf, "predict_proba")


def test_notfitted():
    eclf = VotingClassifier(estimators=[('lr1', LogisticRegression()),
                                        ('lr2', LogisticRegression())],
                            voting='soft')
    ereg = VotingRegressor([('dr', DummyRegressor())])
    msg = ("This %s instance is not fitted yet. Call \'fit\'"
           " with appropriate arguments before using this estimator.")
    assert_raise_message(NotFittedError, msg % 'VotingClassifier',
                         eclf.predict, X)
    assert_raise_message(NotFittedError, msg % 'VotingClassifier',
                         eclf.predict_proba, X)
    assert_raise_message(NotFittedError, msg % 'VotingClassifier',
                         eclf.transform, X)
    assert_raise_message(NotFittedError, msg % 'VotingRegressor',
                         ereg.predict, X_r)
    assert_raise_message(NotFittedError, msg % 'VotingRegressor',
                         ereg.transform, X_r)


def test_majority_label_iris():
    """Check classification by majority label on dataset iris."""
    clf1 = LogisticRegression(solver='liblinear', random_state=123)
    clf2 = RandomForestClassifier(n_estimators=10, random_state=123)
    clf3 = GaussianNB()
    eclf = VotingClassifier(estimators=[
                ('lr', clf1), ('rf', clf2), ('gnb', clf3)],
                voting='hard')
    scores = cross_val_score(eclf, X, y, scoring='accuracy')
    assert_almost_equal(scores.mean(), 0.95, decimal=2)


def test_tie_situation():
    """Check voting classifier selects smaller class label in tie situation."""
    clf1 = LogisticRegression(random_state=123, solver='liblinear')
    clf2 = RandomForestClassifier(random_state=123)
    eclf = VotingClassifier(estimators=[('lr', clf1), ('rf', clf2)],
                            voting='hard')
    assert clf1.fit(X, y).predict(X)[73] == 2
    assert clf2.fit(X, y).predict(X)[73] == 1
    assert eclf.fit(X, y).predict(X)[73] == 1


def test_weights_iris():
    """Check classification by average probabilities on dataset iris."""
    clf1 = LogisticRegression(random_state=123)
    clf2 = RandomForestClassifier(random_state=123)
    clf3 = GaussianNB()
    eclf = VotingClassifier(estimators=[
                            ('lr', clf1), ('rf', clf2), ('gnb', clf3)],
                            voting='soft',
                            weights=[1, 2, 10])
    scores = cross_val_score(eclf, X, y, scoring='accuracy')
    assert_almost_equal(scores.mean(), 0.93, decimal=2)


def test_weights_regressor():
    """Check weighted average regression prediction on boston dataset."""
    reg1 = DummyRegressor(strategy='mean')
    reg2 = DummyRegressor(strategy='median')
    reg3 = DummyRegressor(strategy='quantile', quantile=.2)
    ereg = VotingRegressor([('mean', reg1), ('median', reg2),
                            ('quantile', reg3)], weights=[1, 2, 10])

    X_r_train, X_r_test, y_r_train, y_r_test = \
        train_test_split(X_r, y_r, test_size=.25)

    reg1_pred = reg1.fit(X_r_train, y_r_train).predict(X_r_test)
    reg2_pred = reg2.fit(X_r_train, y_r_train).predict(X_r_test)
    reg3_pred = reg3.fit(X_r_train, y_r_train).predict(X_r_test)
    ereg_pred = ereg.fit(X_r_train, y_r_train).predict(X_r_test)

    avg = np.average(np.asarray([reg1_pred, reg2_pred, reg3_pred]), axis=0,
                     weights=[1, 2, 10])
    assert_almost_equal(ereg_pred, avg, decimal=2)

    ereg_weights_none = VotingRegressor([('mean', reg1), ('median', reg2),
                                         ('quantile', reg3)], weights=None)
    ereg_weights_equal = VotingRegressor([('mean', reg1), ('median', reg2),
                                          ('quantile', reg3)],
                                         weights=[1, 1, 1])
    ereg_weights_none.fit(X_r_train, y_r_train)
    ereg_weights_equal.fit(X_r_train, y_r_train)
    ereg_none_pred = ereg_weights_none.predict(X_r_test)
    ereg_equal_pred = ereg_weights_equal.predict(X_r_test)
    assert_almost_equal(ereg_none_pred, ereg_equal_pred, decimal=2)


def test_predict_on_toy_problem():
    """Manually check predicted class labels for toy dataset."""
    clf1 = LogisticRegression(random_state=123)
    clf2 = RandomForestClassifier(random_state=123)
    clf3 = GaussianNB()

    X = np.array([[-1.1, -1.5],
                  [-1.2, -1.4],
                  [-3.4, -2.2],
                  [1.1, 1.2],
                  [2.1, 1.4],
                  [3.1, 2.3]])

    y = np.array([1, 1, 1, 2, 2, 2])

    assert_array_equal(clf1.fit(X, y).predict(X), [1, 1, 1, 2, 2, 2])
    assert_array_equal(clf2.fit(X, y).predict(X), [1, 1, 1, 2, 2, 2])
    assert_array_equal(clf3.fit(X, y).predict(X), [1, 1, 1, 2, 2, 2])

    eclf = VotingClassifier(estimators=[
                            ('lr', clf1), ('rf', clf2), ('gnb', clf3)],
                            voting='hard',
                            weights=[1, 1, 1])
    assert_array_equal(eclf.fit(X, y).predict(X), [1, 1, 1, 2, 2, 2])

    eclf = VotingClassifier(estimators=[
                            ('lr', clf1), ('rf', clf2), ('gnb', clf3)],
                            voting='soft',
                            weights=[1, 1, 1])
    assert_array_equal(eclf.fit(X, y).predict(X), [1, 1, 1, 2, 2, 2])


def test_predict_proba_on_toy_problem():
    """Calculate predicted probabilities on toy dataset."""
    clf1 = LogisticRegression(random_state=123)
    clf2 = RandomForestClassifier(random_state=123)
    clf3 = GaussianNB()
    X = np.array([[-1.1, -1.5], [-1.2, -1.4], [-3.4, -2.2], [1.1, 1.2]])
    y = np.array([1, 1, 2, 2])

    clf1_res = np.array([[0.59790391, 0.40209609],
                         [0.57622162, 0.42377838],
                         [0.50728456, 0.49271544],
                         [0.40241774, 0.59758226]])

    clf2_res = np.array([[0.8, 0.2],
                         [0.8, 0.2],
                         [0.2, 0.8],
                         [0.3, 0.7]])

    clf3_res = np.array([[0.9985082, 0.0014918],
                         [0.99845843, 0.00154157],
                         [0., 1.],
                         [0., 1.]])

    t00 = (2*clf1_res[0][0] + clf2_res[0][0] + clf3_res[0][0]) / 4
    t11 = (2*clf1_res[1][1] + clf2_res[1][1] + clf3_res[1][1]) / 4
    t21 = (2*clf1_res[2][1] + clf2_res[2][1] + clf3_res[2][1]) / 4
    t31 = (2*clf1_res[3][1] + clf2_res[3][1] + clf3_res[3][1]) / 4

    eclf = VotingClassifier(estimators=[
                            ('lr', clf1), ('rf', clf2), ('gnb', clf3)],
                            voting='soft',
                            weights=[2, 1, 1])
    eclf_res = eclf.fit(X, y).predict_proba(X)

    assert_almost_equal(t00, eclf_res[0][0], decimal=1)
    assert_almost_equal(t11, eclf_res[1][1], decimal=1)
    assert_almost_equal(t21, eclf_res[2][1], decimal=1)
    assert_almost_equal(t31, eclf_res[3][1], decimal=1)

    with pytest.raises(
            AttributeError,
            match="predict_proba is not available when voting='hard'"):
        eclf = VotingClassifier(estimators=[
                                ('lr', clf1), ('rf', clf2), ('gnb', clf3)],
                                voting='hard')
        eclf.fit(X, y).predict_proba(X)


def test_multilabel():
    """Check if error is raised for multilabel classification."""
    X, y = make_multilabel_classification(n_classes=2, n_labels=1,
                                          allow_unlabeled=False,
                                          random_state=123)
    clf = OneVsRestClassifier(SVC(kernel='linear'))

    eclf = VotingClassifier(estimators=[('ovr', clf)], voting='hard')

    try:
        eclf.fit(X, y)
    except NotImplementedError:
        return


def test_gridsearch():
    """Check GridSearch support."""
    clf1 = LogisticRegression(random_state=1)
    clf2 = RandomForestClassifier(random_state=1)
    clf3 = GaussianNB()
    eclf = VotingClassifier(estimators=[
                ('lr', clf1), ('rf', clf2), ('gnb', clf3)],
                voting='soft')

    params = {'lr__C': [1.0, 100.0],
              'voting': ['soft', 'hard'],
              'weights': [[0.5, 0.5, 0.5], [1.0, 0.5, 0.5]]}

    grid = GridSearchCV(estimator=eclf, param_grid=params)
    grid.fit(iris.data, iris.target)


def test_parallel_fit():
    """Check parallel backend of VotingClassifier on toy dataset."""
    clf1 = LogisticRegression(random_state=123)
    clf2 = RandomForestClassifier(random_state=123)
    clf3 = GaussianNB()
    X = np.array([[-1.1, -1.5], [-1.2, -1.4], [-3.4, -2.2], [1.1, 1.2]])
    y = np.array([1, 1, 2, 2])

    eclf1 = VotingClassifier(estimators=[
        ('lr', clf1), ('rf', clf2), ('gnb', clf3)],
        voting='soft',
        n_jobs=1).fit(X, y)
    eclf2 = VotingClassifier(estimators=[
        ('lr', clf1), ('rf', clf2), ('gnb', clf3)],
        voting='soft',
        n_jobs=2).fit(X, y)

    assert_array_equal(eclf1.predict(X), eclf2.predict(X))
    assert_array_almost_equal(eclf1.predict_proba(X), eclf2.predict_proba(X))


def test_sample_weight():
    """Tests sample_weight parameter of VotingClassifier"""
    clf1 = LogisticRegression(random_state=123)
    clf2 = RandomForestClassifier(random_state=123)
    clf3 = SVC(probability=True, random_state=123)
    eclf1 = VotingClassifier(estimators=[
        ('lr', clf1), ('rf', clf2), ('svc', clf3)],
        voting='soft').fit(X, y, sample_weight=np.ones((len(y),)))
    eclf2 = VotingClassifier(estimators=[
        ('lr', clf1), ('rf', clf2), ('svc', clf3)],
        voting='soft').fit(X, y)
    assert_array_equal(eclf1.predict(X), eclf2.predict(X))
    assert_array_almost_equal(eclf1.predict_proba(X), eclf2.predict_proba(X))

    sample_weight = np.random.RandomState(123).uniform(size=(len(y),))
    eclf3 = VotingClassifier(estimators=[('lr', clf1)], voting='soft')
    eclf3.fit(X, y, sample_weight)
    clf1.fit(X, y, sample_weight)
    assert_array_equal(eclf3.predict(X), clf1.predict(X))
    assert_array_almost_equal(eclf3.predict_proba(X), clf1.predict_proba(X))

    # check that an error is raised and indicative if sample_weight is not
    # supported.
    clf4 = KNeighborsClassifier()
    eclf3 = VotingClassifier(estimators=[
        ('lr', clf1), ('svc', clf3), ('knn', clf4)],
        voting='soft')
    msg = ('Underlying estimator KNeighborsClassifier does not support '
           'sample weights.')
    with pytest.raises(TypeError, match=msg):
        eclf3.fit(X, y, sample_weight)

    # check that _parallel_fit_estimator will raise the right error
    # it should raise the original error if this is not linked to sample_weight
    class ClassifierErrorFit(ClassifierMixin, BaseEstimator):
        def fit(self, X, y, sample_weight):
            raise TypeError('Error unrelated to sample_weight.')
    clf = ClassifierErrorFit()
    with pytest.raises(TypeError, match='Error unrelated to sample_weight'):
        clf.fit(X, y, sample_weight=sample_weight)


def test_sample_weight_kwargs():
    """Check that VotingClassifier passes sample_weight as kwargs"""
    class MockClassifier(ClassifierMixin, BaseEstimator):
        """Mock Classifier to check that sample_weight is received as kwargs"""
        def fit(self, X, y, *args, **sample_weight):
            assert 'sample_weight' in sample_weight

    clf = MockClassifier()
    eclf = VotingClassifier(estimators=[('mock', clf)], voting='soft')

    # Should not raise an error.
    eclf.fit(X, y, sample_weight=np.ones((len(y),)))


def test_voting_classifier_set_params():
    # check equivalence in the output when setting underlying estimators
    clf1 = LogisticRegression(random_state=123, C=1.0)
    clf2 = RandomForestClassifier(random_state=123, max_depth=None)
    clf3 = GaussianNB()

    eclf1 = VotingClassifier([('lr', clf1), ('rf', clf2)], voting='soft',
                             weights=[1, 2]).fit(X, y)
    eclf2 = VotingClassifier([('lr', clf1), ('nb', clf3)], voting='soft',
                             weights=[1, 2])
    eclf2.set_params(nb=clf2).fit(X, y)

    assert_array_equal(eclf1.predict(X), eclf2.predict(X))
    assert_array_almost_equal(eclf1.predict_proba(X), eclf2.predict_proba(X))
    assert eclf2.estimators[0][1].get_params() == clf1.get_params()
    assert eclf2.estimators[1][1].get_params() == clf2.get_params()


# TODO: Remove parametrization in 0.24 when None is removed in Voting*
@pytest.mark.parametrize("drop", [None, 'drop'])
def test_set_estimator_none(drop):
    """VotingClassifier set_params should be able to set estimators as None or
    drop"""
    # Test predict
    clf1 = LogisticRegression(random_state=123)
    clf2 = RandomForestClassifier(n_estimators=10, random_state=123)
    clf3 = GaussianNB()
    eclf1 = VotingClassifier(estimators=[('lr', clf1), ('rf', clf2),
                                         ('nb', clf3)],
                             voting='hard', weights=[1, 0, 0.5]).fit(X, y)

    eclf2 = VotingClassifier(estimators=[('lr', clf1), ('rf', clf2),
                                         ('nb', clf3)],
                             voting='hard', weights=[1, 1, 0.5])
    with pytest.warns(None) as record:
        eclf2.set_params(rf=drop).fit(X, y)
    assert record if drop is None else not record
    assert_array_equal(eclf1.predict(X), eclf2.predict(X))

    assert dict(eclf2.estimators)["rf"] is drop
    assert len(eclf2.estimators_) == 2
    assert all(isinstance(est, (LogisticRegression, GaussianNB))
               for est in eclf2.estimators_)
    assert eclf2.get_params()["rf"] is drop

    eclf1.set_params(voting='soft').fit(X, y)
    with pytest.warns(None) as record:
        eclf2.set_params(voting='soft').fit(X, y)
    assert record if drop is None else not record
    assert_array_equal(eclf1.predict(X), eclf2.predict(X))
    assert_array_almost_equal(eclf1.predict_proba(X), eclf2.predict_proba(X))
    msg = 'All estimators are dropped. At least one is required'
    with pytest.warns(None) as record:
        with pytest.raises(ValueError, match=msg):
            eclf2.set_params(lr=drop, rf=drop, nb=drop).fit(X, y)
    assert record if drop is None else not record

    # Test soft voting transform
    X1 = np.array([[1], [2]])
    y1 = np.array([1, 2])
    eclf1 = VotingClassifier(estimators=[('rf', clf2), ('nb', clf3)],
                             voting='soft', weights=[0, 0.5],
                             flatten_transform=False).fit(X1, y1)

    eclf2 = VotingClassifier(estimators=[('rf', clf2), ('nb', clf3)],
                             voting='soft', weights=[1, 0.5],
                             flatten_transform=False)
    with pytest.warns(None) as record:
        eclf2.set_params(rf=drop).fit(X1, y1)
    assert record if drop is None else not record
    assert_array_almost_equal(eclf1.transform(X1),
                              np.array([[[0.7, 0.3], [0.3, 0.7]],
                                        [[1., 0.], [0., 1.]]]))
    assert_array_almost_equal(eclf2.transform(X1),
                              np.array([[[1., 0.],
                                         [0., 1.]]]))
    eclf1.set_params(voting='hard')
    eclf2.set_params(voting='hard')
    assert_array_equal(eclf1.transform(X1), np.array([[0, 0], [1, 1]]))
    assert_array_equal(eclf2.transform(X1), np.array([[0], [1]]))


def test_estimator_weights_format():
    # Test estimator weights inputs as list and array
    clf1 = LogisticRegression(random_state=123)
    clf2 = RandomForestClassifier(random_state=123)
    eclf1 = VotingClassifier(estimators=[
                ('lr', clf1), ('rf', clf2)],
                weights=[1, 2],
                voting='soft')
    eclf2 = VotingClassifier(estimators=[
                ('lr', clf1), ('rf', clf2)],
                weights=np.array((1, 2)),
                voting='soft')
    eclf1.fit(X, y)
    eclf2.fit(X, y)
    assert_array_almost_equal(eclf1.predict_proba(X), eclf2.predict_proba(X))


def test_transform():
    """Check transform method of VotingClassifier on toy dataset."""
    clf1 = LogisticRegression(random_state=123)
    clf2 = RandomForestClassifier(random_state=123)
    clf3 = GaussianNB()
    X = np.array([[-1.1, -1.5], [-1.2, -1.4], [-3.4, -2.2], [1.1, 1.2]])
    y = np.array([1, 1, 2, 2])

    eclf1 = VotingClassifier(estimators=[
        ('lr', clf1), ('rf', clf2), ('gnb', clf3)],
        voting='soft').fit(X, y)
    eclf2 = VotingClassifier(estimators=[
        ('lr', clf1), ('rf', clf2), ('gnb', clf3)],
        voting='soft',
        flatten_transform=True).fit(X, y)
    eclf3 = VotingClassifier(estimators=[
        ('lr', clf1), ('rf', clf2), ('gnb', clf3)],
        voting='soft',
        flatten_transform=False).fit(X, y)

    assert_array_equal(eclf1.transform(X).shape, (4, 6))
    assert_array_equal(eclf2.transform(X).shape, (4, 6))
    assert_array_equal(eclf3.transform(X).shape, (3, 4, 2))
    assert_array_almost_equal(eclf1.transform(X),
                              eclf2.transform(X))
    assert_array_almost_equal(
            eclf3.transform(X).swapaxes(0, 1).reshape((4, 6)),
            eclf2.transform(X)
    )


# TODO: Remove drop=None in 0.24 when None is removed in Voting*
@pytest.mark.parametrize(
    "X, y, voter",
    [(X, y, VotingClassifier(
        [('lr', LogisticRegression()),
         ('rf', RandomForestClassifier(n_estimators=5))])),
     (X_r, y_r, VotingRegressor(
         [('lr', LinearRegression()),
          ('rf', RandomForestRegressor(n_estimators=5))]))]
)
@pytest.mark.parametrize("drop", [None, 'drop'])
def test_none_estimator_with_weights(X, y, voter, drop):
    # TODO: remove the parametrization on 'drop' when support for None is
    # removed.
    # check that an estimator can be set to 'drop' and passing some weight
    # regression test for
    # https://github.com/scikit-learn/scikit-learn/issues/13777
    voter = clone(voter)
    voter.fit(X, y, sample_weight=np.ones(y.shape))
    voter.set_params(lr=drop)
    with pytest.warns(None) as record:
        voter.fit(X, y, sample_weight=np.ones(y.shape))
    assert record if drop is None else not record
    y_pred = voter.predict(X)
    assert y_pred.shape == y.shape


@pytest.mark.parametrize(
    "estimator",
    [VotingRegressor(
        estimators=[('lr', LinearRegression()),
                    ('tree', DecisionTreeRegressor(random_state=0))]),
     VotingClassifier(
         estimators=[('lr', LogisticRegression(random_state=0)),
                     ('tree', DecisionTreeClassifier(random_state=0))])],
    ids=['VotingRegressor', 'VotingClassifier']
)
def test_check_estimators_voting_estimator(estimator):
    # FIXME: to be removed when meta-estimators can specified themselves
    # their testing parameters (for required parameters).
    check_estimator(estimator)
    check_no_attributes_set_in_init(estimator.__class__.__name__, estimator)


# TODO: Remove in 0.24 when None is removed in Voting*
@pytest.mark.parametrize(
    "Voter, BaseEstimator",
    [(VotingClassifier, DecisionTreeClassifier),
     (VotingRegressor, DecisionTreeRegressor)]
)
def test_deprecate_none_transformer(Voter, BaseEstimator):
    est = Voter(estimators=[('lr', None),
                            ('tree', BaseEstimator(random_state=0))])

    msg = ("Using 'None' to drop an estimator from the ensemble is "
           "deprecated in 0.22 and support will be dropped in 0.24. "
           "Use the string 'drop' instead.")
<<<<<<< HEAD
    with pytest.warns(DeprecationWarning, match=msg):
        est.fit(X, y)
=======
    with pytest.warns(FutureWarning, match=msg):
        est.fit(X, y)


# TODO: Remove drop parametrize in 0.24 when None is removed in Voting*
@pytest.mark.parametrize(
    "Voter, BaseEstimator",
    [(VotingClassifier, DecisionTreeClassifier),
     (VotingRegressor, DecisionTreeRegressor)]
)
@pytest.mark.parametrize("drop", [None, 'drop'])
def test_correct_named_estimator_with_drop(Voter, BaseEstimator, drop):
    est = Voter(estimators=[('lr', drop),
                            ('tree', BaseEstimator(random_state=0))])

    with pytest.warns(None) as rec:
        est.fit(X, y)
    assert rec if drop is None else not rec

    assert est.named_estimators_['lr'] == drop
>>>>>>> 452d919e
<|MERGE_RESOLUTION|>--- conflicted
+++ resolved
@@ -526,28 +526,5 @@
     msg = ("Using 'None' to drop an estimator from the ensemble is "
            "deprecated in 0.22 and support will be dropped in 0.24. "
            "Use the string 'drop' instead.")
-<<<<<<< HEAD
-    with pytest.warns(DeprecationWarning, match=msg):
-        est.fit(X, y)
-=======
     with pytest.warns(FutureWarning, match=msg):
-        est.fit(X, y)
-
-
-# TODO: Remove drop parametrize in 0.24 when None is removed in Voting*
-@pytest.mark.parametrize(
-    "Voter, BaseEstimator",
-    [(VotingClassifier, DecisionTreeClassifier),
-     (VotingRegressor, DecisionTreeRegressor)]
-)
-@pytest.mark.parametrize("drop", [None, 'drop'])
-def test_correct_named_estimator_with_drop(Voter, BaseEstimator, drop):
-    est = Voter(estimators=[('lr', drop),
-                            ('tree', BaseEstimator(random_state=0))])
-
-    with pytest.warns(None) as rec:
-        est.fit(X, y)
-    assert rec if drop is None else not rec
-
-    assert est.named_estimators_['lr'] == drop
->>>>>>> 452d919e
+        est.fit(X, y)
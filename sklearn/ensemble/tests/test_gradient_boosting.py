--- conflicted
+++ resolved
@@ -1109,15 +1109,11 @@
     # ignore the first 2 training samples by setting their weight to 0
     sample_weight = [0, 0, 1, 1]
     for loss in ("deviance", "exponential"):
-<<<<<<< HEAD
         gb = GradientBoostingClassifier(
             n_estimators=5,
             loss=loss,
-            init=DummyClassifier().request_sample_weight(fit=True),
+            init=DummyClassifier().fit_requests(sample_weight=True),
         )
-=======
-        gb = GradientBoostingClassifier(n_estimators=5, loss=loss)
->>>>>>> 28ecdee0
         gb.fit(X, y, sample_weight=sample_weight)
         assert_array_equal(gb.predict([[1, 0]]), [1])
 
@@ -1312,13 +1308,9 @@
 
     with pytest.raises(
         ValueError,
-<<<<<<< HEAD
         # complete message would be:
         #    "Requested properties are: [], but ['sample_weight'] provided"
         match="Requested properties are:",
-=======
-        match="The initial estimator Pipeline does not support sample " "weights",
->>>>>>> 28ecdee0
     ):
         gb.fit(X, y, sample_weight=np.ones(X.shape[0]))
 
@@ -1328,11 +1320,7 @@
     # whose input checking failed.
     with pytest.raises(ValueError, match="nu <= 0 or nu > 1"):
         # Note that NuSVR properly supports sample_weight
-<<<<<<< HEAD
-        init = NuSVR(gamma="auto", nu=1.5).request_sample_weight(fit=True)
-=======
-        init = NuSVR(gamma="auto", nu=1.5)
->>>>>>> 28ecdee0
+        init = NuSVR(gamma="auto", nu=1.5).fit_requests(sample_weight=True)
         gb = GradientBoostingRegressor(init=init)
         gb.fit(X, y, sample_weight=np.ones(X.shape[0]))
 

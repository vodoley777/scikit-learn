--- conflicted
+++ resolved
@@ -11,7 +11,7 @@
 from sklearn.ensemble.gradient_boosting import ZeroEstimator
 from sklearn.metrics import mean_squared_error
 from sklearn.utils import check_random_state, tosequence
-from sklearn.utils.testing import assert_almost_equal, clean_warning_registry
+from sklearn.utils.testing import assert_almost_equal
 from sklearn.utils.testing import assert_array_almost_equal
 from sklearn.utils.testing import assert_array_equal
 from sklearn.utils.testing import assert_equal
@@ -46,30 +46,18 @@
 
 
 def test_classification_toy():
-<<<<<<< HEAD
-    """Check classification on a toy dataset."""
-=======
     # Check classification on a toy dataset.
->>>>>>> acc1ac27
 
     for loss in ('deviance', 'exponential'):
         clf = GradientBoostingClassifier(loss=loss, n_estimators=10,
                                          random_state=1)
 
         assert_raises(ValueError, clf.predict, T)
-<<<<<<< HEAD
 
         clf.fit(X, y)
         assert_array_equal(clf.predict(T), true_result)
         assert_equal(10, len(clf.estimators_))
 
-=======
-
-        clf.fit(X, y)
-        assert_array_equal(clf.predict(T), true_result)
-        assert_equal(10, len(clf.estimators_))
-
->>>>>>> acc1ac27
         deviance_decrease = (clf.train_score_[:-1] - clf.train_score_[1:])
         assert np.any(deviance_decrease >= 0.0), \
             "Train deviance does not monotonically decrease."
@@ -183,14 +171,9 @@
     for loss in ("ls", "lad", "huber"):
         for subsample in (1.0, 0.5):
             last_y_pred = None
-<<<<<<< HEAD
-            for i, sample_weight in enumerate((None, np.ones(len(boston.target)),
-                                            2 * np.ones(len(boston.target)))):
-=======
             for i, sample_weight in enumerate(
                     (None, np.ones(len(boston.target)),
                      2 * np.ones(len(boston.target)))):
->>>>>>> acc1ac27
                 clf = GradientBoostingRegressor(n_estimators=100, loss=loss,
                                                 max_depth=4, subsample=subsample,
                                                 min_samples_split=1,
@@ -284,11 +267,7 @@
 
 
 def test_probability_log():
-<<<<<<< HEAD
-    """Predict probabilities."""
-=======
     # Predict probabilities.
->>>>>>> acc1ac27
     clf = GradientBoostingClassifier(n_estimators=100, random_state=1)
 
     assert_raises(ValueError, clf.predict_proba, T)
@@ -689,28 +668,6 @@
     assert_equal(100, n_lines)
 
 
-<<<<<<< HEAD
-def test_warn_deviance():
-    """Test if mdeviance and bdeviance give deprecated warning. """
-    for loss in ('bdeviance', 'mdeviance'):
-        clean_warning_registry()
-        with warnings.catch_warnings(record=True) as w:
-            # This will raise a DataConversionWarning that we want to
-            # "always" raise, elsewhere the warnings gets ignored in the
-            # later tests, and the tests that check for this warning fail
-            warnings.simplefilter("always", DataConversionWarning)
-            clf = GradientBoostingClassifier(loss=loss)
-            try:
-                clf.fit(X, y)
-            except:
-                # mdeviance will raise ValueError because only 2 classes
-                pass
-            # deprecated warning for bdeviance and mdeviance
-            assert len(w) == 1
-
-
-=======
->>>>>>> acc1ac27
 def test_warm_start():
     # Test if warm start equals fit.
     X, y = datasets.make_hastie_10_2(n_samples=100, random_state=1)
@@ -991,11 +948,7 @@
 
 
 def test_probability_exponential():
-<<<<<<< HEAD
-    """Predict probabilities."""
-=======
     # Predict probabilities.
->>>>>>> acc1ac27
     clf = GradientBoostingClassifier(loss='exponential',
                                      n_estimators=100, random_state=1)
 
@@ -1021,20 +974,6 @@
     X = [[1, 0],
          [1, 0],
          [1, 0],
-<<<<<<< HEAD
-         [0, 1],
-        ]
-    y = [0, 0, 1, 0]
-    # ignore the first 2 training samples by setting their weight to 0
-    sample_weight = [0, 0, 1, 1]
-    for loss in ('ls', 'huber', 'lad', 'quantile'):
-        gb = GradientBoostingRegressor(n_estimators=5)
-        gb.fit(X, y, sample_weight=sample_weight)
-        assert_true(gb.predict([[1, 0]])[0] > 0.5)
-
-
-def test_non_uniform_weights_toy_edge_case_clf():
-=======
          [0, 1]]
     y = [0, 0, 1, 0]
     # ignore the first 2 training samples by setting their weight to 0
@@ -1047,7 +986,6 @@
 
 def test_non_uniform_weights_toy_min_weight_leaf():
     # Regression test for issue #4447
->>>>>>> acc1ac27
     X = [[1, 0],
          [1, 0],
          [1, 0],
@@ -1056,8 +994,6 @@
     y = [0, 0, 1, 0]
     # ignore the first 2 training samples by setting their weight to 0
     sample_weight = [0, 0, 1, 1]
-<<<<<<< HEAD
-=======
     gb = GradientBoostingRegressor(n_estimators=5, min_weight_fraction_leaf=0.1)
     gb.fit(X, y, sample_weight=sample_weight)
     assert_true(gb.predict([[1, 0]])[0] > 0.5)
@@ -1072,7 +1008,6 @@
     y = [0, 0, 1, 0]
     # ignore the first 2 training samples by setting their weight to 0
     sample_weight = [0, 0, 1, 1]
->>>>>>> acc1ac27
     for loss in ('deviance', 'exponential'):
         gb = GradientBoostingClassifier(n_estimators=5)
         gb.fit(X, y, sample_weight=sample_weight)

"""Test the stacking classifier and regressor."""

# Authors: Guillaume Lemaitre <g.lemaitre58@gmail.com>
# License: BSD 3 clause

import pytest
import numpy as np
import scipy.sparse as sparse

from sklearn.base import BaseEstimator
from sklearn.base import ClassifierMixin
from sklearn.base import RegressorMixin
from sklearn.base import clone

from sklearn.exceptions import ConvergenceWarning

from sklearn.datasets import load_iris
from sklearn.datasets import load_diabetes
from sklearn.datasets import load_breast_cancer
from sklearn.datasets import make_regression
from sklearn.datasets import make_classification

from sklearn.dummy import DummyClassifier
from sklearn.dummy import DummyRegressor
from sklearn.linear_model import LogisticRegression
from sklearn.linear_model import LinearRegression
from sklearn.svm import LinearSVC
from sklearn.svm import LinearSVR
from sklearn.svm import SVC
from sklearn.ensemble import RandomForestClassifier
from sklearn.ensemble import RandomForestRegressor
from sklearn.preprocessing import scale

from sklearn.ensemble import StackingClassifier
from sklearn.ensemble import StackingRegressor

from sklearn.model_selection import train_test_split
from sklearn.model_selection import StratifiedKFold
from sklearn.model_selection import KFold

from sklearn.utils._mocking import CheckingClassifier
from sklearn.utils._testing import assert_allclose
from sklearn.utils._testing import assert_allclose_dense_sparse
from sklearn.utils._testing import ignore_warnings

from sklearn.exceptions import NotFittedError

X_diabetes, y_diabetes = load_diabetes(return_X_y=True)
X_iris, y_iris = load_iris(return_X_y=True)
np.random.seed(42)
X_classification = np.random.rand(100, 2)
y_classification = np.random.choice([0, 1], size=(100, 1), p=[0.2, 0.8])
X_regression = np.random.rand(100, 2)
y_regression = np.random.choice([0, 0.7], size=(100, 1), p=[0.2, 0.8])


@pytest.mark.parametrize(
    "cv", [3, StratifiedKFold(n_splits=3, shuffle=True, random_state=42)]
)
@pytest.mark.parametrize(
    "final_estimator", [None, RandomForestClassifier(random_state=42)]
)
@pytest.mark.parametrize("passthrough", [False, True])
def test_stacking_classifier_iris(cv, final_estimator, passthrough):
    # prescale the data to avoid convergence warning without using a pipeline
    # for later assert
    X_train, X_test, y_train, y_test = train_test_split(
        scale(X_iris), y_iris, stratify=y_iris, random_state=42
    )
    estimators = [('lr', LogisticRegression()), ('svc', LinearSVC())]
    clf = StackingClassifier(
        estimators=estimators, final_estimator=final_estimator, cv=cv,
        passthrough=passthrough
    )
    clf.fit(X_train, y_train)
    clf.predict(X_test)
    clf.predict_proba(X_test)
    assert clf.score(X_test, y_test) > 0.8

    X_trans = clf.transform(X_test)
    expected_column_count = 10 if passthrough else 6
    assert X_trans.shape[1] == expected_column_count
    if passthrough:
        assert_allclose(X_test, X_trans[:, -4:])

    clf.set_params(lr='drop')
    clf.fit(X_train, y_train)
    clf.predict(X_test)
    clf.predict_proba(X_test)
    if final_estimator is None:
        # LogisticRegression has decision_function method
        clf.decision_function(X_test)

    X_trans = clf.transform(X_test)
    expected_column_count_drop = 7 if passthrough else 3
    assert X_trans.shape[1] == expected_column_count_drop
    if passthrough:
        assert_allclose(X_test, X_trans[:, -4:])


def test_stacking_classifier_drop_column_binary_classification():
    # check that a column is dropped in binary classification
    X, y = load_breast_cancer(return_X_y=True)
    X_train, X_test, y_train, _ = train_test_split(
        scale(X), y, stratify=y, random_state=42
    )

    # both classifiers implement 'predict_proba' and will both drop one column
    estimators = [('lr', LogisticRegression()),
                  ('rf', RandomForestClassifier(random_state=42))]
    clf = StackingClassifier(estimators=estimators, cv=3)

    clf.fit(X_train, y_train)
    X_trans = clf.transform(X_test)
    assert X_trans.shape[1] == 2

    # LinearSVC does not implement 'predict_proba' and will not drop one column
    estimators = [('lr', LogisticRegression()), ('svc', LinearSVC())]
    clf.set_params(estimators=estimators)

    clf.fit(X_train, y_train)
    X_trans = clf.transform(X_test)
    assert X_trans.shape[1] == 2


def test_stacking_classifier_drop_estimator():
    # prescale the data to avoid convergence warning without using a pipeline
    # for later assert
    X_train, X_test, y_train, _ = train_test_split(
        scale(X_iris), y_iris, stratify=y_iris, random_state=42
    )
    estimators = [('lr', 'drop'), ('svc', LinearSVC(random_state=0))]
    rf = RandomForestClassifier(n_estimators=10, random_state=42)
    clf = StackingClassifier(
        estimators=[('svc', LinearSVC(random_state=0))],
        final_estimator=rf, cv=5
    )
    clf_drop = StackingClassifier(
        estimators=estimators, final_estimator=rf, cv=5
    )

    clf.fit(X_train, y_train)
    clf_drop.fit(X_train, y_train)
    assert_allclose(clf.predict(X_test), clf_drop.predict(X_test))
    assert_allclose(clf.predict_proba(X_test), clf_drop.predict_proba(X_test))
    assert_allclose(clf.transform(X_test), clf_drop.transform(X_test))


def test_stacking_regressor_drop_estimator():
    # prescale the data to avoid convergence warning without using a pipeline
    # for later assert
    X_train, X_test, y_train, _ = train_test_split(
        scale(X_diabetes), y_diabetes, random_state=42
    )
    estimators = [('lr', 'drop'), ('svr', LinearSVR(random_state=0))]
    rf = RandomForestRegressor(n_estimators=10, random_state=42)
    reg = StackingRegressor(
        estimators=[('svr', LinearSVR(random_state=0))],
        final_estimator=rf, cv=5
    )
    reg_drop = StackingRegressor(
        estimators=estimators, final_estimator=rf, cv=5
    )

    reg.fit(X_train, y_train)
    reg_drop.fit(X_train, y_train)
    assert_allclose(reg.predict(X_test), reg_drop.predict(X_test))
    assert_allclose(reg.transform(X_test), reg_drop.transform(X_test))


@pytest.mark.parametrize(
    "cv", [3, KFold(n_splits=3, shuffle=True, random_state=42)]
)
@pytest.mark.parametrize(
    "final_estimator, predict_params",
    [(None, {}),
     (RandomForestRegressor(random_state=42), {}),
     (DummyRegressor(), {'return_std': True})]
)
@pytest.mark.parametrize("passthrough", [False, True])
def test_stacking_regressor_diabetes(cv, final_estimator, predict_params,
                                     passthrough):
    # prescale the data to avoid convergence warning without using a pipeline
    # for later assert
    X_train, X_test, y_train, _ = train_test_split(
        scale(X_diabetes), y_diabetes, random_state=42
    )
    estimators = [('lr', LinearRegression()), ('svr', LinearSVR())]
    reg = StackingRegressor(
        estimators=estimators, final_estimator=final_estimator, cv=cv,
        passthrough=passthrough
    )
    reg.fit(X_train, y_train)
    result = reg.predict(X_test, **predict_params)
    expected_result_length = 2 if predict_params else 1
    if predict_params:
        assert len(result) == expected_result_length

    X_trans = reg.transform(X_test)
    expected_column_count = 12 if passthrough else 2
    assert X_trans.shape[1] == expected_column_count
    if passthrough:
        assert_allclose(X_test, X_trans[:, -10:])

    reg.set_params(lr='drop')
    reg.fit(X_train, y_train)
    reg.predict(X_test)

    X_trans = reg.transform(X_test)
    expected_column_count_drop = 11 if passthrough else 1
    assert X_trans.shape[1] == expected_column_count_drop
    if passthrough:
        assert_allclose(X_test, X_trans[:, -10:])


@pytest.mark.parametrize('fmt', ['csc', 'csr', 'coo'])
def test_stacking_regressor_sparse_passthrough(fmt):
    # Check passthrough behavior on a sparse X matrix
    X_train, X_test, y_train, _ = train_test_split(
        sparse.coo_matrix(scale(X_diabetes)).asformat(fmt),
        y_diabetes, random_state=42
    )
    estimators = [('lr', LinearRegression()), ('svr', LinearSVR())]
    rf = RandomForestRegressor(n_estimators=10, random_state=42)
    clf = StackingRegressor(
        estimators=estimators, final_estimator=rf, cv=5, passthrough=True
    )
    clf.fit(X_train, y_train)
    X_trans = clf.transform(X_test)
    assert_allclose_dense_sparse(X_test, X_trans[:, -10:])
    assert sparse.issparse(X_trans)
    assert X_test.format == X_trans.format


@pytest.mark.parametrize('fmt', ['csc', 'csr', 'coo'])
def test_stacking_classifier_sparse_passthrough(fmt):
    # Check passthrough behavior on a sparse X matrix
    X_train, X_test, y_train, _ = train_test_split(
        sparse.coo_matrix(scale(X_iris)).asformat(fmt),
        y_iris, random_state=42
    )
    estimators = [('lr', LogisticRegression()), ('svc', LinearSVC())]
    rf = RandomForestClassifier(n_estimators=10, random_state=42)
    clf = StackingClassifier(
        estimators=estimators, final_estimator=rf, cv=5, passthrough=True
    )
    clf.fit(X_train, y_train)
    X_trans = clf.transform(X_test)
    assert_allclose_dense_sparse(X_test, X_trans[:, -4:])
    assert sparse.issparse(X_trans)
    assert X_test.format == X_trans.format


def test_stacking_classifier_drop_binary_prob():
    # check that classifier will drop one of the probability column for
    # binary classification problem

    # Select only the 2 first classes
    X_, y_ = scale(X_iris[:100]), y_iris[:100]

    estimators = [
        ('lr', LogisticRegression()), ('rf', RandomForestClassifier())
    ]
    clf = StackingClassifier(estimators=estimators)
    clf.fit(X_, y_)
    X_meta = clf.transform(X_)
    assert X_meta.shape[1] == 2


class NoWeightRegressor(RegressorMixin, BaseEstimator):
    def fit(self, X, y):
        self.reg = DummyRegressor()
        return self.reg.fit(X, y)

    def predict(self, X):
        return np.ones(X.shape[0])


class NoWeightClassifier(ClassifierMixin, BaseEstimator):
    def fit(self, X, y):
        self.clf = DummyClassifier(strategy='stratified')
        return self.clf.fit(X, y)


@pytest.mark.parametrize(
    "y, params, type_err, msg_err",
    [(y_iris,
      {'estimators': None},
      ValueError, "Invalid 'estimators' attribute,"),
     (y_iris,
      {'estimators': []},
      ValueError, "Invalid 'estimators' attribute,"),
     (y_iris,
      {'estimators': [('lr', LogisticRegression()),
                      ('svm', SVC(max_iter=5e4))],
       'stack_method': 'predict_proba'},
      ValueError, 'does not implement the method predict_proba'),
     (y_iris,
      {'estimators': [('lr', LogisticRegression()),
                      ('cor', NoWeightClassifier())]},
      TypeError, 'does not support sample weight'),
     (y_iris,
      {'estimators': [('lr', LogisticRegression()),
                      ('cor', LinearSVC(max_iter=5e4))],
       'final_estimator': NoWeightClassifier()},
      TypeError, 'does not support sample weight')]
)
def test_stacking_classifier_error(y, params, type_err, msg_err):
    with pytest.raises(type_err, match=msg_err):
        clf = StackingClassifier(**params, cv=3)
        clf.fit(
            scale(X_iris), y, sample_weight=np.ones(X_iris.shape[0])
        )


@pytest.mark.parametrize(
    "y, params, type_err, msg_err",
    [(y_diabetes,
      {'estimators': None},
      ValueError, "Invalid 'estimators' attribute,"),
     (y_diabetes,
      {'estimators': []},
      ValueError, "Invalid 'estimators' attribute,"),
     (y_diabetes,
      {'estimators': [('lr', LinearRegression()),
                      ('cor', NoWeightRegressor())]},
      TypeError, 'does not support sample weight'),
     (y_diabetes,
      {'estimators': [('lr', LinearRegression()),
                      ('cor', LinearSVR())],
       'final_estimator': NoWeightRegressor()},
      TypeError, 'does not support sample weight')]
)
def test_stacking_regressor_error(y, params, type_err, msg_err):
    with pytest.raises(type_err, match=msg_err):
        reg = StackingRegressor(**params, cv=3)
        reg.fit(
            scale(X_diabetes), y, sample_weight=np.ones(X_diabetes.shape[0])
        )


@pytest.mark.parametrize(
    "estimator, X, y",
    [(StackingClassifier(
        estimators=[('lr', LogisticRegression(random_state=0)),
                    ('svm', LinearSVC(random_state=0))]),
      X_iris[:100], y_iris[:100]),  # keep only classes 0 and 1
     (StackingRegressor(
         estimators=[('lr', LinearRegression()),
                     ('svm', LinearSVR(random_state=0))]),
      X_diabetes, y_diabetes)],
    ids=['StackingClassifier', 'StackingRegressor']
)
def test_stacking_randomness(estimator, X, y):
    # checking that fixing the random state of the CV will lead to the same
    # results
    estimator_full = clone(estimator)
    estimator_full.set_params(
        cv=KFold(shuffle=True, random_state=np.random.RandomState(0))
    )

    estimator_drop = clone(estimator)
    estimator_drop.set_params(lr='drop')
    estimator_drop.set_params(
        cv=KFold(shuffle=True, random_state=np.random.RandomState(0))
    )

    assert_allclose(
        estimator_full.fit(X, y).transform(X)[:, 1:],
        estimator_drop.fit(X, y).transform(X)
    )


def test_stacking_classifier_stratify_default():
    # check that we stratify the classes for the default CV
    clf = StackingClassifier(
        estimators=[('lr', LogisticRegression(max_iter=1e4)),
                    ('svm', LinearSVC(max_iter=1e4))]
    )
    # since iris is not shuffled, a simple k-fold would not contain the
    # 3 classes during training
    clf.fit(X_iris, y_iris)


@pytest.mark.parametrize(
    "stacker, X, y",
    [(StackingClassifier(
        estimators=[('lr', LogisticRegression()),
                    ('svm', LinearSVC(random_state=42))],
        final_estimator=LogisticRegression(),
        cv=KFold(shuffle=True, random_state=42)),
      *load_breast_cancer(return_X_y=True)),
     (StackingRegressor(
         estimators=[('lr', LinearRegression()),
                     ('svm', LinearSVR(random_state=42))],
         final_estimator=LinearRegression(),
         cv=KFold(shuffle=True, random_state=42)),
      X_diabetes, y_diabetes)],
    ids=['StackingClassifier', 'StackingRegressor']
)
def test_stacking_with_sample_weight(stacker, X, y):
    # check that sample weights has an influence on the fitting
    # note: ConvergenceWarning are catch since we are not worrying about the
    # convergence here
    n_half_samples = len(y) // 2
    total_sample_weight = np.array(
        [0.1] * n_half_samples + [0.9] * (len(y) - n_half_samples)
    )
    X_train, X_test, y_train, _, sample_weight_train, _ = train_test_split(
        X, y, total_sample_weight, random_state=42
    )

    with ignore_warnings(category=ConvergenceWarning):
        stacker.fit(X_train, y_train)
    y_pred_no_weight = stacker.predict(X_test)

    with ignore_warnings(category=ConvergenceWarning):
        stacker.fit(X_train, y_train, sample_weight=np.ones(y_train.shape))
    y_pred_unit_weight = stacker.predict(X_test)

    assert_allclose(y_pred_no_weight, y_pred_unit_weight)

    with ignore_warnings(category=ConvergenceWarning):
        stacker.fit(X_train, y_train, sample_weight=sample_weight_train)
    y_pred_biased = stacker.predict(X_test)

    assert np.abs(y_pred_no_weight - y_pred_biased).sum() > 0


def test_stacking_classifier_sample_weight_fit_param():
    # check sample_weight is passed to all invocations of fit
    stacker = StackingClassifier(
        estimators=[
            ('lr', CheckingClassifier(expected_fit_params=['sample_weight']))
        ],
        final_estimator=CheckingClassifier(
            expected_fit_params=['sample_weight']
        )
    )
    stacker.fit(X_iris, y_iris, sample_weight=np.ones(X_iris.shape[0]))


@pytest.mark.filterwarnings("ignore::sklearn.exceptions.ConvergenceWarning")
@pytest.mark.parametrize(
    "stacker, X, y",
    [(StackingClassifier(
        estimators=[('lr', LogisticRegression()),
                    ('svm', LinearSVC(random_state=42))],
        final_estimator=LogisticRegression()),
      *load_breast_cancer(return_X_y=True)),
     (StackingRegressor(
         estimators=[('lr', LinearRegression()),
                     ('svm', LinearSVR(random_state=42))],
         final_estimator=LinearRegression()),
      X_diabetes, y_diabetes)],
    ids=['StackingClassifier', 'StackingRegressor']
)
def test_stacking_cv_influence(stacker, X, y):
    # check that the stacking affects the fit of the final estimator but not
    # the fit of the base estimators
    # note: ConvergenceWarning are catch since we are not worrying about the
    # convergence here
    stacker_cv_3 = clone(stacker)
    stacker_cv_5 = clone(stacker)

    stacker_cv_3.set_params(cv=3)
    stacker_cv_5.set_params(cv=5)

    stacker_cv_3.fit(X, y)
    stacker_cv_5.fit(X, y)

    # the base estimators should be identical
    for est_cv_3, est_cv_5 in zip(stacker_cv_3.estimators_,
                                  stacker_cv_5.estimators_):
        assert_allclose(est_cv_3.coef_, est_cv_5.coef_)

    # the final estimator should be different
    with pytest.raises(AssertionError, match='Not equal'):
        assert_allclose(stacker_cv_3.final_estimator_.coef_,
                        stacker_cv_5.final_estimator_.coef_)


<<<<<<< HEAD
class NoFitRegressor(DummyRegressor):
    def __init__(self, X, y, constant=0):
        super().__init__(strategy="constant", constant=constant)
        super().fit(X, y)

    def fit(self, X, y, sample_weight=None):
        raise AttributeError("fit is not allowed by this estimator!")


class NoFitClassifier(DummyClassifier):
    def __init__(self, X, y):
        super().__init__(strategy="most_frequent")
        super().fit(X, y)

    def fit(self, X, y, sample_weight=None):
        raise AttributeError("fit is not allowed by this estimator!")


@pytest.mark.parametrize(
    "stacker, X, y, acceptable_score",
    [(StackingClassifier(
        estimators=[
            ('d0', NoFitClassifier(X=X_classification, y=y_classification)),
            ('d1', NoFitClassifier(X=X_classification, y=y_classification))
        ],
        cv="prefit",
        final_estimator=LogisticRegression()),
      X_classification, y_classification, 0.8),
     (StackingRegressor(
         estimators=[
             ('d0', NoFitRegressor(X=X_regression, y=y_regression)),
             ('d1', NoFitRegressor(X=X_regression, y=y_regression, constant=1))
         ],
         cv="prefit",
         final_estimator=LinearRegression()),
      X_regression, y_regression, 0)],
    ids=['StackingClassifier', 'StackingRegressor']
)
def test_stacking_prefit(stacker, X, y, acceptable_score):
    # check if fit is not called when using prefit models
    X_train, X_test, y_train, y_test = train_test_split(
        X, y, random_state=42
    )
    stacker.fit(X_train, y_train)
    assert np.isclose(
        stacker.score(X_test, y_test), acceptable_score, atol=0.05
    )


@pytest.mark.parametrize(
    "stacker, X, y",
    [(StackingClassifier(
        estimators=[('lr', LogisticRegression()),
                    ('svm', SVC(max_iter=5e4))],
        cv="prefit"),
     X_classification, y_classification),
     (StackingRegressor(
         estimators=[('lr', LinearRegression()),
                     ('svm', LinearSVR(random_state=42))],
         cv="prefit"),
      X_regression, y_regression)]
)
def test_stacking_prefit_error(stacker, X, y):
    # check that NotFittedError is raised
    # if base estimators are not fitted when cv="prefit"
    with pytest.raises(NotFittedError):
        stacker.fit(X, y)
=======
@pytest.mark.parametrize("make_dataset, Stacking, Estimator", [
    (make_classification, StackingClassifier, LogisticRegression),
    (make_regression, StackingRegressor, LinearRegression)
])
def test_stacking_without_n_features_in(make_dataset, Stacking, Estimator):
    # Stacking supports estimators without `n_features_in_`. Regression test
    # for #17353

    class MyEstimator(Estimator):
        """Estimator without n_features_in_"""
        def fit(self, X, y):
            super().fit(X, y)
            del self.n_features_in_

    X, y = make_dataset(random_state=0, n_samples=100)
    stacker = Stacking(estimators=[('lr', MyEstimator())])

    msg = f"{Stacking.__name__} object has no attribute n_features_in_"
    with pytest.raises(AttributeError, match=msg):
        stacker.n_features_in_

    # Does not raise
    stacker.fit(X, y)

    msg = "'MyEstimator' object has no attribute 'n_features_in_'"
    with pytest.raises(AttributeError, match=msg):
        stacker.n_features_in_
>>>>>>> f4792699
<|MERGE_RESOLUTION|>--- conflicted
+++ resolved
@@ -480,7 +480,6 @@
                         stacker_cv_5.final_estimator_.coef_)
 
 
-<<<<<<< HEAD
 class NoFitRegressor(DummyRegressor):
     def __init__(self, X, y, constant=0):
         super().__init__(strategy="constant", constant=constant)
@@ -548,7 +547,8 @@
     # if base estimators are not fitted when cv="prefit"
     with pytest.raises(NotFittedError):
         stacker.fit(X, y)
-=======
+
+
 @pytest.mark.parametrize("make_dataset, Stacking, Estimator", [
     (make_classification, StackingClassifier, LogisticRegression),
     (make_regression, StackingRegressor, LinearRegression)
@@ -575,5 +575,4 @@
 
     msg = "'MyEstimator' object has no attribute 'n_features_in_'"
     with pytest.raises(AttributeError, match=msg):
-        stacker.n_features_in_
->>>>>>> f4792699
+        stacker.n_features_in_
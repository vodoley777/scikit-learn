--- conflicted
+++ resolved
@@ -862,7 +862,6 @@
     assert clf.score(X_test, y_test) > 0.8
 
 
-<<<<<<< HEAD
 def test_stacking_regressor_multioutput():
     """Check that a stacking regressor with multioutput works"""
     cv = 2
@@ -945,7 +944,8 @@
         rtol=acceptable_relative_tolerance,
         atol=acceptable_aboslute_tolerance,
     )
-=======
+
+
 def test_stacking_final_estimator_attribute_error():
     """Check that we raise the proper AttributeError when the final estimator
     does not implement the `decision_function` method, which is decorated with
@@ -972,5 +972,4 @@
     with pytest.raises(AttributeError, match=outer_msg) as exec_info:
         clf.fit(X, y).decision_function(X)
     assert isinstance(exec_info.value.__cause__, AttributeError)
-    assert inner_msg in str(exec_info.value.__cause__)
->>>>>>> 7cfcdbc6
+    assert inner_msg in str(exec_info.value.__cause__)
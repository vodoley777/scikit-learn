"""Test the stacking classifier and regressor."""

# Authors: Guillaume Lemaitre <g.lemaitre58@gmail.com>
# License: BSD 3 clause

import pytest
import numpy as np
from numpy.testing import assert_array_equal
import scipy.sparse as sparse

from sklearn.base import BaseEstimator
from sklearn.base import ClassifierMixin
from sklearn.base import RegressorMixin
from sklearn.base import clone

from sklearn.exceptions import ConvergenceWarning

from sklearn.datasets import load_iris
from sklearn.datasets import load_diabetes
from sklearn.datasets import load_breast_cancer
from sklearn.datasets import make_regression
from sklearn.datasets import make_classification
from sklearn.datasets import make_multilabel_classification

from sklearn.dummy import DummyClassifier
from sklearn.dummy import DummyRegressor
from sklearn.linear_model import LogisticRegression
from sklearn.linear_model import LinearRegression
from sklearn.svm import LinearSVC
from sklearn.svm import LinearSVR
from sklearn.svm import SVC
from sklearn.ensemble import RandomForestClassifier
from sklearn.ensemble import RandomForestRegressor
from sklearn.neighbors import KNeighborsClassifier
from sklearn.preprocessing import scale

from sklearn.ensemble import StackingClassifier
from sklearn.ensemble import StackingRegressor

from sklearn.model_selection import train_test_split
from sklearn.model_selection import StratifiedKFold
from sklearn.model_selection import KFold

from sklearn.utils._mocking import CheckingClassifier
from sklearn.utils._testing import assert_allclose
from sklearn.utils._testing import assert_allclose_dense_sparse
from sklearn.utils._testing import ignore_warnings

<<<<<<< HEAD
X_diabetes, y_diabetes = load_diabetes(return_X_y=True)
X_iris, y_iris = load_iris(return_X_y=True)
X_multilabel_r, y_multilabel_r = make_multilabel_classification(
    n_classes=3, random_state=42
)
=======
from sklearn.exceptions import NotFittedError

from unittest.mock import Mock

diabetes = load_diabetes()
X_diabetes, y_diabetes = diabetes.data, diabetes.target
iris = load_iris()
X_iris, y_iris = iris.data, iris.target
>>>>>>> 7f83d003


@pytest.mark.parametrize(
    "cv", [3, StratifiedKFold(n_splits=3, shuffle=True, random_state=42)]
)
@pytest.mark.parametrize(
    "final_estimator", [None, RandomForestClassifier(random_state=42)]
)
@pytest.mark.parametrize("passthrough", [False, True])
def test_stacking_classifier_iris(cv, final_estimator, passthrough):
    # prescale the data to avoid convergence warning without using a pipeline
    # for later assert
    X_train, X_test, y_train, y_test = train_test_split(
        scale(X_iris), y_iris, stratify=y_iris, random_state=42
    )
    estimators = [("lr", LogisticRegression()), ("svc", LinearSVC())]
    clf = StackingClassifier(
        estimators=estimators,
        final_estimator=final_estimator,
        cv=cv,
        passthrough=passthrough,
    )
    clf.fit(X_train, y_train)
    clf.predict(X_test)
    clf.predict_proba(X_test)
    assert clf.score(X_test, y_test) > 0.8

    X_trans = clf.transform(X_test)
    expected_column_count = 10 if passthrough else 6
    assert X_trans.shape[1] == expected_column_count
    if passthrough:
        assert_allclose(X_test, X_trans[:, -4:])

    clf.set_params(lr="drop")
    clf.fit(X_train, y_train)
    clf.predict(X_test)
    clf.predict_proba(X_test)
    if final_estimator is None:
        # LogisticRegression has decision_function method
        clf.decision_function(X_test)

    X_trans = clf.transform(X_test)
    expected_column_count_drop = 7 if passthrough else 3
    assert X_trans.shape[1] == expected_column_count_drop
    if passthrough:
        assert_allclose(X_test, X_trans[:, -4:])


def test_stacking_classifier_drop_column_binary_classification():
    # check that a column is dropped in binary classification
    X, y = load_breast_cancer(return_X_y=True)
    X_train, X_test, y_train, _ = train_test_split(
        scale(X), y, stratify=y, random_state=42
    )

    # both classifiers implement 'predict_proba' and will both drop one column
    estimators = [
        ("lr", LogisticRegression()),
        ("rf", RandomForestClassifier(random_state=42)),
    ]
    clf = StackingClassifier(estimators=estimators, cv=3)

    clf.fit(X_train, y_train)
    X_trans = clf.transform(X_test)
    assert X_trans.shape[1] == 2

    # LinearSVC does not implement 'predict_proba' and will not drop one column
    estimators = [("lr", LogisticRegression()), ("svc", LinearSVC())]
    clf.set_params(estimators=estimators)

    clf.fit(X_train, y_train)
    X_trans = clf.transform(X_test)
    assert X_trans.shape[1] == 2


def test_stacking_classifier_drop_estimator():
    # prescale the data to avoid convergence warning without using a pipeline
    # for later assert
    X_train, X_test, y_train, _ = train_test_split(
        scale(X_iris), y_iris, stratify=y_iris, random_state=42
    )
    estimators = [("lr", "drop"), ("svc", LinearSVC(random_state=0))]
    rf = RandomForestClassifier(n_estimators=10, random_state=42)
    clf = StackingClassifier(
        estimators=[("svc", LinearSVC(random_state=0))], final_estimator=rf, cv=5
    )
    clf_drop = StackingClassifier(estimators=estimators, final_estimator=rf, cv=5)

    clf.fit(X_train, y_train)
    clf_drop.fit(X_train, y_train)
    assert_allclose(clf.predict(X_test), clf_drop.predict(X_test))
    assert_allclose(clf.predict_proba(X_test), clf_drop.predict_proba(X_test))
    assert_allclose(clf.transform(X_test), clf_drop.transform(X_test))


def test_stacking_regressor_drop_estimator():
    # prescale the data to avoid convergence warning without using a pipeline
    # for later assert
    X_train, X_test, y_train, _ = train_test_split(
        scale(X_diabetes), y_diabetes, random_state=42
    )
    estimators = [("lr", "drop"), ("svr", LinearSVR(random_state=0))]
    rf = RandomForestRegressor(n_estimators=10, random_state=42)
    reg = StackingRegressor(
        estimators=[("svr", LinearSVR(random_state=0))], final_estimator=rf, cv=5
    )
    reg_drop = StackingRegressor(estimators=estimators, final_estimator=rf, cv=5)

    reg.fit(X_train, y_train)
    reg_drop.fit(X_train, y_train)
    assert_allclose(reg.predict(X_test), reg_drop.predict(X_test))
    assert_allclose(reg.transform(X_test), reg_drop.transform(X_test))


@pytest.mark.parametrize("cv", [3, KFold(n_splits=3, shuffle=True, random_state=42)])
@pytest.mark.parametrize(
    "final_estimator, predict_params",
    [
        (None, {}),
        (RandomForestRegressor(random_state=42), {}),
        (DummyRegressor(), {"return_std": True}),
    ],
)
@pytest.mark.parametrize("passthrough", [False, True])
def test_stacking_regressor_diabetes(cv, final_estimator, predict_params, passthrough):
    # prescale the data to avoid convergence warning without using a pipeline
    # for later assert
    X_train, X_test, y_train, _ = train_test_split(
        scale(X_diabetes), y_diabetes, random_state=42
    )
    estimators = [("lr", LinearRegression()), ("svr", LinearSVR())]
    reg = StackingRegressor(
        estimators=estimators,
        final_estimator=final_estimator,
        cv=cv,
        passthrough=passthrough,
    )
    reg.fit(X_train, y_train)
    result = reg.predict(X_test, **predict_params)
    expected_result_length = 2 if predict_params else 1
    if predict_params:
        assert len(result) == expected_result_length

    X_trans = reg.transform(X_test)
    expected_column_count = 12 if passthrough else 2
    assert X_trans.shape[1] == expected_column_count
    if passthrough:
        assert_allclose(X_test, X_trans[:, -10:])

    reg.set_params(lr="drop")
    reg.fit(X_train, y_train)
    reg.predict(X_test)

    X_trans = reg.transform(X_test)
    expected_column_count_drop = 11 if passthrough else 1
    assert X_trans.shape[1] == expected_column_count_drop
    if passthrough:
        assert_allclose(X_test, X_trans[:, -10:])


@pytest.mark.parametrize("fmt", ["csc", "csr", "coo"])
def test_stacking_regressor_sparse_passthrough(fmt):
    # Check passthrough behavior on a sparse X matrix
    X_train, X_test, y_train, _ = train_test_split(
        sparse.coo_matrix(scale(X_diabetes)).asformat(fmt), y_diabetes, random_state=42
    )
    estimators = [("lr", LinearRegression()), ("svr", LinearSVR())]
    rf = RandomForestRegressor(n_estimators=10, random_state=42)
    clf = StackingRegressor(
        estimators=estimators, final_estimator=rf, cv=5, passthrough=True
    )
    clf.fit(X_train, y_train)
    X_trans = clf.transform(X_test)
    assert_allclose_dense_sparse(X_test, X_trans[:, -10:])
    assert sparse.issparse(X_trans)
    assert X_test.format == X_trans.format


@pytest.mark.parametrize("fmt", ["csc", "csr", "coo"])
def test_stacking_classifier_sparse_passthrough(fmt):
    # Check passthrough behavior on a sparse X matrix
    X_train, X_test, y_train, _ = train_test_split(
        sparse.coo_matrix(scale(X_iris)).asformat(fmt), y_iris, random_state=42
    )
    estimators = [("lr", LogisticRegression()), ("svc", LinearSVC())]
    rf = RandomForestClassifier(n_estimators=10, random_state=42)
    clf = StackingClassifier(
        estimators=estimators, final_estimator=rf, cv=5, passthrough=True
    )
    clf.fit(X_train, y_train)
    X_trans = clf.transform(X_test)
    assert_allclose_dense_sparse(X_test, X_trans[:, -4:])
    assert sparse.issparse(X_trans)
    assert X_test.format == X_trans.format


def test_stacking_classifier_drop_binary_prob():
    # check that classifier will drop one of the probability column for
    # binary classification problem

    # Select only the 2 first classes
    X_, y_ = scale(X_iris[:100]), y_iris[:100]

    estimators = [("lr", LogisticRegression()), ("rf", RandomForestClassifier())]
    clf = StackingClassifier(estimators=estimators)
    clf.fit(X_, y_)
    X_meta = clf.transform(X_)
    assert X_meta.shape[1] == 2


class NoWeightRegressor(RegressorMixin, BaseEstimator):
    def fit(self, X, y):
        self.reg = DummyRegressor()
        return self.reg.fit(X, y)

    def predict(self, X):
        return np.ones(X.shape[0])


class NoWeightClassifier(ClassifierMixin, BaseEstimator):
    def fit(self, X, y):
        self.clf = DummyClassifier(strategy="stratified")
        return self.clf.fit(X, y)


@pytest.mark.parametrize(
    "y, params, type_err, msg_err",
    [
        (y_iris, {"estimators": []}, ValueError, "Invalid 'estimators' attribute,"),
        (
            y_iris,
            {
                "estimators": [
                    ("lr", LogisticRegression()),
                    ("svm", SVC(max_iter=50_000)),
                ],
                "stack_method": "predict_proba",
            },
            ValueError,
            "does not implement the method predict_proba",
        ),
        (
            y_iris,
            {
                "estimators": [
                    ("lr", LogisticRegression()),
                    ("cor", NoWeightClassifier()),
                ]
            },
            TypeError,
            "does not support sample weight",
        ),
        (
            y_iris,
            {
                "estimators": [
                    ("lr", LogisticRegression()),
                    ("cor", LinearSVC(max_iter=50_000)),
                ],
                "final_estimator": NoWeightClassifier(),
            },
            TypeError,
            "does not support sample weight",
        ),
    ],
)
def test_stacking_classifier_error(y, params, type_err, msg_err):
    with pytest.raises(type_err, match=msg_err):
        clf = StackingClassifier(**params, cv=3)
        clf.fit(scale(X_iris), y, sample_weight=np.ones(X_iris.shape[0]))


@pytest.mark.parametrize(
    "y, params, type_err, msg_err",
    [
        (y_diabetes, {"estimators": []}, ValueError, "Invalid 'estimators' attribute,"),
        (
            y_diabetes,
            {"estimators": [("lr", LinearRegression()), ("cor", NoWeightRegressor())]},
            TypeError,
            "does not support sample weight",
        ),
        (
            y_diabetes,
            {
                "estimators": [("lr", LinearRegression()), ("cor", LinearSVR())],
                "final_estimator": NoWeightRegressor(),
            },
            TypeError,
            "does not support sample weight",
        ),
    ],
)
def test_stacking_regressor_error(y, params, type_err, msg_err):
    with pytest.raises(type_err, match=msg_err):
        reg = StackingRegressor(**params, cv=3)
        reg.fit(scale(X_diabetes), y, sample_weight=np.ones(X_diabetes.shape[0]))


@pytest.mark.parametrize(
    "estimator, X, y",
    [
        (
            StackingClassifier(
                estimators=[
                    ("lr", LogisticRegression(random_state=0)),
                    ("svm", LinearSVC(random_state=0)),
                ]
            ),
            X_iris[:100],
            y_iris[:100],
        ),  # keep only classes 0 and 1
        (
            StackingRegressor(
                estimators=[
                    ("lr", LinearRegression()),
                    ("svm", LinearSVR(random_state=0)),
                ]
            ),
            X_diabetes,
            y_diabetes,
        ),
    ],
    ids=["StackingClassifier", "StackingRegressor"],
)
def test_stacking_randomness(estimator, X, y):
    # checking that fixing the random state of the CV will lead to the same
    # results
    estimator_full = clone(estimator)
    estimator_full.set_params(
        cv=KFold(shuffle=True, random_state=np.random.RandomState(0))
    )

    estimator_drop = clone(estimator)
    estimator_drop.set_params(lr="drop")
    estimator_drop.set_params(
        cv=KFold(shuffle=True, random_state=np.random.RandomState(0))
    )

    assert_allclose(
        estimator_full.fit(X, y).transform(X)[:, 1:],
        estimator_drop.fit(X, y).transform(X),
    )


def test_stacking_classifier_stratify_default():
    # check that we stratify the classes for the default CV
    clf = StackingClassifier(
        estimators=[
            ("lr", LogisticRegression(max_iter=10_000)),
            ("svm", LinearSVC(max_iter=10_000)),
        ]
    )
    # since iris is not shuffled, a simple k-fold would not contain the
    # 3 classes during training
    clf.fit(X_iris, y_iris)


@pytest.mark.parametrize(
    "stacker, X, y",
    [
        (
            StackingClassifier(
                estimators=[
                    ("lr", LogisticRegression()),
                    ("svm", LinearSVC(random_state=42)),
                ],
                final_estimator=LogisticRegression(),
                cv=KFold(shuffle=True, random_state=42),
            ),
            *load_breast_cancer(return_X_y=True),
        ),
        (
            StackingRegressor(
                estimators=[
                    ("lr", LinearRegression()),
                    ("svm", LinearSVR(random_state=42)),
                ],
                final_estimator=LinearRegression(),
                cv=KFold(shuffle=True, random_state=42),
            ),
            X_diabetes,
            y_diabetes,
        ),
    ],
    ids=["StackingClassifier", "StackingRegressor"],
)
def test_stacking_with_sample_weight(stacker, X, y):
    # check that sample weights has an influence on the fitting
    # note: ConvergenceWarning are catch since we are not worrying about the
    # convergence here
    n_half_samples = len(y) // 2
    total_sample_weight = np.array(
        [0.1] * n_half_samples + [0.9] * (len(y) - n_half_samples)
    )
    X_train, X_test, y_train, _, sample_weight_train, _ = train_test_split(
        X, y, total_sample_weight, random_state=42
    )

    with ignore_warnings(category=ConvergenceWarning):
        stacker.fit(X_train, y_train)
    y_pred_no_weight = stacker.predict(X_test)

    with ignore_warnings(category=ConvergenceWarning):
        stacker.fit(X_train, y_train, sample_weight=np.ones(y_train.shape))
    y_pred_unit_weight = stacker.predict(X_test)

    assert_allclose(y_pred_no_weight, y_pred_unit_weight)

    with ignore_warnings(category=ConvergenceWarning):
        stacker.fit(X_train, y_train, sample_weight=sample_weight_train)
    y_pred_biased = stacker.predict(X_test)

    assert np.abs(y_pred_no_weight - y_pred_biased).sum() > 0


def test_stacking_classifier_sample_weight_fit_param():
    # check sample_weight is passed to all invocations of fit
    stacker = StackingClassifier(
        estimators=[("lr", CheckingClassifier(expected_sample_weight=True))],
        final_estimator=CheckingClassifier(expected_sample_weight=True),
    )
    stacker.fit(X_iris, y_iris, sample_weight=np.ones(X_iris.shape[0]))


@pytest.mark.filterwarnings("ignore::sklearn.exceptions.ConvergenceWarning")
@pytest.mark.parametrize(
    "stacker, X, y",
    [
        (
            StackingClassifier(
                estimators=[
                    ("lr", LogisticRegression()),
                    ("svm", LinearSVC(random_state=42)),
                ],
                final_estimator=LogisticRegression(),
            ),
            *load_breast_cancer(return_X_y=True),
        ),
        (
            StackingRegressor(
                estimators=[
                    ("lr", LinearRegression()),
                    ("svm", LinearSVR(random_state=42)),
                ],
                final_estimator=LinearRegression(),
            ),
            X_diabetes,
            y_diabetes,
        ),
    ],
    ids=["StackingClassifier", "StackingRegressor"],
)
def test_stacking_cv_influence(stacker, X, y):
    # check that the stacking affects the fit of the final estimator but not
    # the fit of the base estimators
    # note: ConvergenceWarning are catch since we are not worrying about the
    # convergence here
    stacker_cv_3 = clone(stacker)
    stacker_cv_5 = clone(stacker)

    stacker_cv_3.set_params(cv=3)
    stacker_cv_5.set_params(cv=5)

    stacker_cv_3.fit(X, y)
    stacker_cv_5.fit(X, y)

    # the base estimators should be identical
    for est_cv_3, est_cv_5 in zip(stacker_cv_3.estimators_, stacker_cv_5.estimators_):
        assert_allclose(est_cv_3.coef_, est_cv_5.coef_)

    # the final estimator should be different
    with pytest.raises(AssertionError, match="Not equal"):
        assert_allclose(
            stacker_cv_3.final_estimator_.coef_, stacker_cv_5.final_estimator_.coef_
        )


@pytest.mark.parametrize(
    "Stacker, Estimator, stack_method, final_estimator, X, y",
    [
        (
            StackingClassifier,
            DummyClassifier,
            "predict_proba",
            LogisticRegression(random_state=42),
            X_iris,
            y_iris,
        ),
        (
            StackingRegressor,
            DummyRegressor,
            "predict",
            LinearRegression(),
            X_diabetes,
            y_diabetes,
        ),
    ],
)
def test_stacking_prefit(Stacker, Estimator, stack_method, final_estimator, X, y):
    """Check the behaviour of stacking when `cv='prefit'`"""
    X_train1, X_train2, y_train1, y_train2 = train_test_split(
        X, y, random_state=42, test_size=0.5
    )
    estimators = [
        ("d0", Estimator().fit(X_train1, y_train1)),
        ("d1", Estimator().fit(X_train1, y_train1)),
    ]

    # mock out fit and stack_method to be asserted later
    for _, estimator in estimators:
        estimator.fit = Mock()
        stack_func = getattr(estimator, stack_method)
        setattr(estimator, stack_method, Mock(side_effect=stack_func))

    stacker = Stacker(
        estimators=estimators, cv="prefit", final_estimator=final_estimator
    )
    stacker.fit(X_train2, y_train2)

    assert stacker.estimators_ == [estimator for _, estimator in estimators]
    # fit was not called again
    assert all(estimator.fit.call_count == 0 for estimator in stacker.estimators_)

    # stack method is called with the proper inputs
    for estimator in stacker.estimators_:
        stack_func_mock = getattr(estimator, stack_method)
        stack_func_mock.assert_called_with(X_train2)


@pytest.mark.parametrize(
    "stacker, X, y",
    [
        (
            StackingClassifier(
                estimators=[("lr", LogisticRegression()), ("svm", SVC())],
                cv="prefit",
            ),
            X_iris,
            y_iris,
        ),
        (
            StackingRegressor(
                estimators=[
                    ("lr", LinearRegression()),
                    ("svm", LinearSVR()),
                ],
                cv="prefit",
            ),
            X_diabetes,
            y_diabetes,
        ),
    ],
)
def test_stacking_prefit_error(stacker, X, y):
    # check that NotFittedError is raised
    # if base estimators are not fitted when cv="prefit"
    with pytest.raises(NotFittedError):
        stacker.fit(X, y)


@pytest.mark.parametrize(
    "make_dataset, Stacking, Estimator",
    [
        (make_classification, StackingClassifier, LogisticRegression),
        (make_regression, StackingRegressor, LinearRegression),
    ],
)
def test_stacking_without_n_features_in(make_dataset, Stacking, Estimator):
    # Stacking supports estimators without `n_features_in_`. Regression test
    # for #17353

    class MyEstimator(Estimator):
        """Estimator without n_features_in_"""

        def fit(self, X, y):
            super().fit(X, y)
            del self.n_features_in_

    X, y = make_dataset(random_state=0, n_samples=100)
    stacker = Stacking(estimators=[("lr", MyEstimator())])

    msg = f"{Stacking.__name__} object has no attribute n_features_in_"
    with pytest.raises(AttributeError, match=msg):
        stacker.n_features_in_

    # Does not raise
    stacker.fit(X, y)

    msg = "'MyEstimator' object has no attribute 'n_features_in_'"
    with pytest.raises(AttributeError, match=msg):
        stacker.n_features_in_


<<<<<<< HEAD
@pytest.mark.parametrize("stack_method", ["auto", "predict"])
@pytest.mark.parametrize("passthrough", [False, True])
def test_stacking_classifier_multilabel(stack_method, passthrough):
    X_train, X_test, y_train, y_test = train_test_split(
        X_multilabel_r, y_multilabel_r, stratify=y_multilabel_r, random_state=42
    )

    estimators = [
        ("knnc", KNeighborsClassifier()),
        ("dcs", DummyClassifier(strategy="stratified", random_state=42)),
        ("dcu", DummyClassifier(strategy="uniform", random_state=42)),
    ]
    final_estimator = KNeighborsClassifier()

    clf = StackingClassifier(
        estimators=estimators,
        final_estimator=final_estimator,
        passthrough=passthrough,
        stack_method=stack_method,
    )
    clf.fit(X_train, y_train)
    clf.predict(X_test)
    clf.predict_proba(X_test)
    sc = clf.score(X_test, y_test)
    # (passthrough & stack_method == "predict") => (sc == 0.44)
    assert not passthrough or stack_method != "predict" or sc == pytest.approx(0.44)

    # (passthrough & stack_method != "predict") => (sc == 0.6)
    assert not passthrough or stack_method == "predict" or sc == pytest.approx(0.6)

    # (not passthrough & stack_method == "predict") => (sc == 0.2)
    assert passthrough or stack_method != "predict" or sc == pytest.approx(0.2)

    # (not passthrough & stack_method != "predict") => (sc == 0.4)
    assert passthrough or stack_method == "predict" or sc == pytest.approx(0.4)

    X_trans = clf.transform(X_test)
    expected_column = X_trans.shape[1]

    # (passthrough & stack_method == "predict") => (columns == 29)
    assert not passthrough or stack_method != "predict" or expected_column == 29

    # (passthrough & stack_method != "predict") => (sc == 38)
    assert not passthrough or stack_method == "predict" or expected_column == 38

    # (not passthrough & stack_method == "predict") => (sc == 9)
    assert passthrough or stack_method != "predict" or expected_column == 9

    # (not passthrough & stack_method != "predict") => (sc == 18)
    assert passthrough or stack_method == "predict" or expected_column == 18

    if passthrough:
        assert_allclose(X_test, X_trans[:, -20:])
=======
@pytest.mark.parametrize(
    "stacker, feature_names, X, y, expected_names",
    [
        (
            StackingClassifier(
                estimators=[
                    ("lr", LogisticRegression(random_state=0)),
                    ("svm", LinearSVC(random_state=0)),
                ]
            ),
            iris.feature_names,
            X_iris,
            y_iris,
            [
                "stackingclassifier_lr0",
                "stackingclassifier_lr1",
                "stackingclassifier_lr2",
                "stackingclassifier_svm0",
                "stackingclassifier_svm1",
                "stackingclassifier_svm2",
            ],
        ),
        (
            StackingClassifier(
                estimators=[
                    ("lr", LogisticRegression(random_state=0)),
                    ("other", "drop"),
                    ("svm", LinearSVC(random_state=0)),
                ]
            ),
            iris.feature_names,
            X_iris[:100],
            y_iris[:100],  # keep only classes 0 and 1
            [
                "stackingclassifier_lr",
                "stackingclassifier_svm",
            ],
        ),
        (
            StackingRegressor(
                estimators=[
                    ("lr", LinearRegression()),
                    ("svm", LinearSVR(random_state=0)),
                ]
            ),
            diabetes.feature_names,
            X_diabetes,
            y_diabetes,
            [
                "stackingregressor_lr",
                "stackingregressor_svm",
            ],
        ),
    ],
    ids=[
        "StackingClassifier_multiclass",
        "StackingClassifier_binary",
        "StackingRegressor",
    ],
)
@pytest.mark.parametrize("passthrough", [True, False])
def test_get_feature_names_out(
    stacker, feature_names, X, y, expected_names, passthrough
):
    """Check get_feature_names_out works for stacking."""

    stacker.set_params(passthrough=passthrough)
    stacker.fit(scale(X), y)

    if passthrough:
        expected_names = np.concatenate((expected_names, feature_names))

    names_out = stacker.get_feature_names_out(feature_names)
    assert_array_equal(names_out, expected_names)
>>>>>>> 7f83d003
<|MERGE_RESOLUTION|>--- conflicted
+++ resolved
@@ -32,6 +32,7 @@
 from sklearn.ensemble import RandomForestClassifier
 from sklearn.ensemble import RandomForestRegressor
 from sklearn.neighbors import KNeighborsClassifier
+from sklearn.neural_network import MLPClassifier
 from sklearn.preprocessing import scale
 
 from sklearn.ensemble import StackingClassifier
@@ -46,13 +47,6 @@
 from sklearn.utils._testing import assert_allclose_dense_sparse
 from sklearn.utils._testing import ignore_warnings
 
-<<<<<<< HEAD
-X_diabetes, y_diabetes = load_diabetes(return_X_y=True)
-X_iris, y_iris = load_iris(return_X_y=True)
-X_multilabel_r, y_multilabel_r = make_multilabel_classification(
-    n_classes=3, random_state=42
-)
-=======
 from sklearn.exceptions import NotFittedError
 
 from unittest.mock import Mock
@@ -61,7 +55,9 @@
 X_diabetes, y_diabetes = diabetes.data, diabetes.target
 iris = load_iris()
 X_iris, y_iris = iris.data, iris.target
->>>>>>> 7f83d003
+X_multilabel_r, y_multilabel_r = make_multilabel_classification(
+    n_classes=3, random_state=42
+)
 
 
 @pytest.mark.parametrize(
@@ -656,8 +652,7 @@
         stacker.n_features_in_
 
 
-<<<<<<< HEAD
-@pytest.mark.parametrize("stack_method", ["auto", "predict"])
+@pytest.mark.parametrize("stack_method", ["auto", "predict", "predict_proba"])
 @pytest.mark.parametrize("passthrough", [False, True])
 def test_stacking_classifier_multilabel(stack_method, passthrough):
     X_train, X_test, y_train, y_test = train_test_split(
@@ -665,6 +660,7 @@
     )
 
     estimators = [
+        ("mlp", MLPClassifier()),
         ("knnc", KNeighborsClassifier()),
         ("dcs", DummyClassifier(strategy="stratified", random_state=42)),
         ("dcu", DummyClassifier(strategy="uniform", random_state=42)),
@@ -678,39 +674,22 @@
         stack_method=stack_method,
     )
     clf.fit(X_train, y_train)
-    clf.predict(X_test)
-    clf.predict_proba(X_test)
-    sc = clf.score(X_test, y_test)
-    # (passthrough & stack_method == "predict") => (sc == 0.44)
-    assert not passthrough or stack_method != "predict" or sc == pytest.approx(0.44)
-
-    # (passthrough & stack_method != "predict") => (sc == 0.6)
-    assert not passthrough or stack_method == "predict" or sc == pytest.approx(0.6)
-
-    # (not passthrough & stack_method == "predict") => (sc == 0.2)
-    assert passthrough or stack_method != "predict" or sc == pytest.approx(0.2)
-
-    # (not passthrough & stack_method != "predict") => (sc == 0.4)
-    assert passthrough or stack_method == "predict" or sc == pytest.approx(0.4)
-
-    X_trans = clf.transform(X_test)
-    expected_column = X_trans.shape[1]
-
-    # (passthrough & stack_method == "predict") => (columns == 29)
-    assert not passthrough or stack_method != "predict" or expected_column == 29
-
-    # (passthrough & stack_method != "predict") => (sc == 38)
-    assert not passthrough or stack_method == "predict" or expected_column == 38
-
-    # (not passthrough & stack_method == "predict") => (sc == 9)
-    assert passthrough or stack_method != "predict" or expected_column == 9
-
-    # (not passthrough & stack_method != "predict") => (sc == 18)
-    assert passthrough or stack_method == "predict" or expected_column == 18
-
-    if passthrough:
-        assert_allclose(X_test, X_trans[:, -20:])
-=======
+
+    y_pred = clf.predict(X_test)
+    assert y_pred.shape == y_test.shape
+
+    y_proba = clf.predict_proba(X_test)
+    assert y_proba.shape == y_test.shape
+
+    X_transform = clf.transform(X_test)
+    assert (
+        X_transform.shape[1]
+        == len(estimators) * y_test.shape[1] + passthrough * X_test.shape[1]
+    )
+
+    assert len(clf.classes_) == y_test.shape[1]
+
+
 @pytest.mark.parametrize(
     "stacker, feature_names, X, y, expected_names",
     [
@@ -784,5 +763,4 @@
         expected_names = np.concatenate((expected_names, feature_names))
 
     names_out = stacker.get_feature_names_out(feature_names)
-    assert_array_equal(names_out, expected_names)
->>>>>>> 7f83d003
+    assert_array_equal(names_out, expected_names)
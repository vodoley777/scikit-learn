--- conflicted
+++ resolved
@@ -1479,19 +1479,6 @@
     assert tree1.node_count > tree2.node_count, msg
 
 
-<<<<<<< HEAD
-# TODO: Remove in v1.2
-def test_mse_deprecated():
-    est1 = RandomForestRegressor(criterion="mse", random_state=0)
-
-    with pytest.warns(FutureWarning,
-                      match="Criterion 'mse' was deprecated"):
-        est1.fit(X, y)
-
-    est2 = RandomForestRegressor(criterion="squared_error", random_state=0)
-    est2.fit(X, y)
-    assert_allclose(est1.predict(X), est2.predict(X))
-=======
 # FIXME: remove in 1.2
 @pytest.mark.parametrize(
     "Estimator",
@@ -1508,4 +1495,16 @@
 
     with pytest.warns(FutureWarning, match="n_features_ was deprecated"):
         est.n_features_
->>>>>>> 0df7abfc
+
+
+# TODO: Remove in v1.2
+def test_mse_deprecated():
+    est1 = RandomForestRegressor(criterion="mse", random_state=0)
+
+    with pytest.warns(FutureWarning,
+                      match="Criterion 'mse' was deprecated"):
+        est1.fit(X, y)
+
+    est2 = RandomForestRegressor(criterion="squared_error", random_state=0)
+    est2.fit(X, y)
+    assert_allclose(est1.predict(X), est2.predict(X))
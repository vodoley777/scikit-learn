--- conflicted
+++ resolved
@@ -40,12 +40,9 @@
 # License: BSD 3 clause
 
 
-<<<<<<< HEAD
 from time import time
-=======
 import threading
 from abc import ABCMeta, abstractmethod
->>>>>>> 9cbcc1f2
 from numbers import Integral, Real
 from warnings import catch_warnings, simplefilter, warn
 
@@ -53,68 +50,39 @@
 from scipy.sparse import hstack as sparse_hstack
 from scipy.sparse import issparse
 
-<<<<<<< HEAD
 from sklearn.base import is_classifier, _fit_context
 from sklearn.base import (
-=======
-from ..base import (
->>>>>>> 9cbcc1f2
     ClassifierMixin,
     MultiOutputMixin,
     RegressorMixin,
     TransformerMixin,
-<<<<<<< HEAD
 )
 
 from sklearn.metrics import accuracy_score, r2_score
 from sklearn.preprocessing import OneHotEncoder
-=======
-    _fit_context,
-    is_classifier,
-)
-from ..exceptions import DataConversionWarning
-from ..metrics import accuracy_score, r2_score
-from ..preprocessing import OneHotEncoder
->>>>>>> 9cbcc1f2
-from ..tree import (
+from sklearn.exceptions import DataConversionWarning
+from sklearn.preprocessing import OneHotEncoder
+from sklearn.tree import (
     BaseDecisionTree,
     DecisionTreeClassifier,
     DecisionTreeRegressor,
     ExtraTreeClassifier,
     ExtraTreeRegressor,
 )
-<<<<<<< HEAD
-from ..tree._tree import DTYPE, DOUBLE
+from ..tree._tree import DOUBLE, DTYPE
 from sklearn.utils import check_random_state, compute_sample_weight
-from sklearn.exceptions import DataConversionWarning
-from sklearn.ensemble._base import BaseEnsemble, _partition_estimators
-from sklearn.utils.parallel import delayed, Parallel
+from sklearn.utils._param_validation import Interval, RealNotInt, StrOptions
 from sklearn.utils.multiclass import check_classification_targets, type_of_target
+from sklearn.utils.parallel import Parallel, delayed
 from sklearn.utils.validation import (
-    check_is_fitted,
-    _check_sample_weight,
-=======
-from ..tree._tree import DOUBLE, DTYPE
-from ..utils import check_random_state, compute_sample_weight
-from ..utils._param_validation import Interval, RealNotInt, StrOptions
-from ..utils.multiclass import check_classification_targets, type_of_target
-from ..utils.parallel import Parallel, delayed
-from ..utils.validation import (
->>>>>>> 9cbcc1f2
     _check_feature_names_in,
     _check_sample_weight,
     _num_samples,
     check_is_fitted,
 )
-<<<<<<< HEAD
+from sklearn.ensemble._hist_gradient_boosting.binning import _BinMapper
 from sklearn.utils._openmp_helpers import _openmp_effective_n_threads
-from sklearn.utils.validation import _num_samples
-from sklearn.utils._param_validation import Interval, StrOptions
-from sklearn.utils._param_validation import RealNotInt
-from sklearn.ensemble._hist_gradient_boosting.binning import _BinMapper
-=======
-from ._base import BaseEnsemble, _partition_estimators
->>>>>>> 9cbcc1f2
+from sklearn.ensemble._base import BaseEnsemble, _partition_estimators
 
 __all__ = [
     "RandomForestClassifier",

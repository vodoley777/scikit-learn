--- conflicted
+++ resolved
@@ -58,12 +58,8 @@
 from ..tree import (DecisionTreeClassifier, DecisionTreeRegressor,
                     ExtraTreeClassifier, ExtraTreeRegressor)
 from ..tree._tree import DTYPE, DOUBLE
-<<<<<<< HEAD
 from ..utils import check_random_state, check_array, compute_sample_weight
-from ..utils import Bunch
-=======
-from ..utils import check_random_state, compute_sample_weight, deprecated
->>>>>>> 94abe05b
+from ..utils import Bunch, deprecated
 from ..exceptions import DataConversionWarning
 from ._base import BaseEnsemble, _partition_estimators
 from ..utils.fixes import delayed
@@ -505,7 +501,7 @@
         )
         if not all_importances:
             return np.zeros(
-                shape=(self.n_features_, 1), dtype=np.float64
+                shape=(self.n_features_in_, 1), dtype=np.float64
             )
         return np.transpose(all_importances)
 
@@ -587,14 +583,9 @@
         oob_pred : ndarray of shape (n_samples, n_classes, n_outputs) or \
                 (n_samples, 1, n_outputs)
             The OOB predictions.
-<<<<<<< HEAD
-        """
-        X = check_array(X, dtype=DTYPE, accept_sparse='csr')
-=======
-      """
+        """
         X = self._validate_data(X, dtype=DTYPE, accept_sparse='csr',
                                 reset=False)
->>>>>>> 94abe05b
 
         n_samples = X.shape[0]
         n_outputs = self.n_outputs_
@@ -675,7 +666,6 @@
             consisting of only the root node, in which case it will be an array
             of zeros.
 
-<<<<<<< HEAD
             If the permutation feature importances is reported, the values
             corresponds to the raw decrease of the score.
         """
@@ -688,14 +678,6 @@
             # avoid division by zero
             return importances
         return importances / importances.sum()
-=======
-        if not all_importances:
-            return np.zeros(self.n_features_in_, dtype=np.float64)
-
-        all_importances = np.mean(all_importances,
-                                  axis=0, dtype=np.float64)
-        return all_importances / np.sum(all_importances)
->>>>>>> 94abe05b
 
     # TODO: Remove in 1.2
     # mypy error: Decorated property not supported

# Authors: Nicolas Goix <nicolas.goix@telecom-paristech.fr>
#          Alexandre Gramfort <alexandre.gramfort@telecom-paristech.fr>
# License: BSD 3 clause

import numbers
from numbers import Integral, Real
from warnings import warn

import numpy as np
from scipy.sparse import issparse

from ..base import OutlierMixin, _fit_context
from ..tree import ExtraTreeRegressor
from ..tree._tree import DTYPE as tree_dtype
from ..utils import (
    check_array,
    check_random_state,
    gen_batches,
    get_chunk_n_rows,
)
<<<<<<< HEAD
from ..utils._param_validation import Interval, StrOptions
from ..utils._param_validation import RealNotInt
from ..utils.validation import check_is_fitted, _num_samples
from ..base import OutlierMixin

=======
from ..utils._param_validation import Interval, RealNotInt, StrOptions
from ..utils.validation import _num_samples, check_is_fitted
>>>>>>> 2ab1d81e
from ._bagging import BaseBagging

__all__ = ["IsolationForest"]


class IsolationForest(OutlierMixin, BaseBagging):
    """
    Isolation Forest Algorithm.

    Return the anomaly score of each sample using the IsolationForest algorithm

    The IsolationForest 'isolates' observations by randomly selecting a feature
    and then randomly selecting a split value between the maximum and minimum
    values of the selected feature.

    Since recursive partitioning can be represented by a tree structure, the
    number of splittings required to isolate a sample is equivalent to the path
    length from the root node to the terminating node.

    This path length, averaged over a forest of such random trees, is a
    measure of normality and our decision function.

    Random partitioning produces noticeably shorter paths for anomalies.
    Hence, when a forest of random trees collectively produce shorter path
    lengths for particular samples, they are highly likely to be anomalies.

    Read more in the :ref:`User Guide <isolation_forest>`.

    .. versionadded:: 0.18

    Parameters
    ----------
    n_estimators : int, default=100
        The number of base estimators in the ensemble.

    max_samples : "auto", int or float, default="auto"
        The number of samples to draw from X to train each base estimator.
            - If int, then draw `max_samples` samples.
            - If float, then draw `max_samples * X.shape[0]` samples.
            - If "auto", then `max_samples=min(256, n_samples)`.

        If max_samples is larger than the number of samples provided,
        all samples will be used for all trees (no sampling).

    contamination : 'auto' or float, default='auto'
        The amount of contamination of the data set, i.e. the proportion
        of outliers in the data set. Used when fitting to define the threshold
        on the scores of the samples.

            - If 'auto', the threshold is determined as in the
              original paper.
            - If float, the contamination should be in the range (0, 0.5].

        .. versionchanged:: 0.22
           The default value of ``contamination`` changed from 0.1
           to ``'auto'``.

    max_features : int or float, default=1.0
        The number of features to draw from X to train each base estimator.

            - If int, then draw `max_features` features.
            - If float, then draw `max(1, int(max_features * n_features_in_))` features.

        Note: using a float number less than 1.0 or integer less than number of
        features will enable feature subsampling and leads to a longer runtime.

    bootstrap : bool, default=False
        If True, individual trees are fit on random subsets of the training
        data sampled with replacement. If False, sampling without replacement
        is performed.

    n_jobs : int, default=None
        The number of jobs to run in parallel for both :meth:`fit` and
        :meth:`predict`. ``None`` means 1 unless in a
        :obj:`joblib.parallel_backend` context. ``-1`` means using all
        processors. See :term:`Glossary <n_jobs>` for more details.

    random_state : int, RandomState instance or None, default=None
        Controls the pseudo-randomness of the selection of the feature
        and split values for each branching step and each tree in the forest.

        Pass an int for reproducible results across multiple function calls.
        See :term:`Glossary <random_state>`.

    verbose : int, default=0
        Controls the verbosity of the tree building process.

    warm_start : bool, default=False
        When set to ``True``, reuse the solution of the previous call to fit
        and add more estimators to the ensemble, otherwise, just fit a whole
        new forest. See :term:`the Glossary <warm_start>`.

        .. versionadded:: 0.21

    Attributes
    ----------
    estimator_ : :class:`~sklearn.tree.ExtraTreeRegressor` instance
        The child estimator template used to create the collection of
        fitted sub-estimators.

        .. versionadded:: 1.2
           `base_estimator_` was renamed to `estimator_`.

    base_estimator_ : ExtraTreeRegressor instance
        The child estimator template used to create the collection of
        fitted sub-estimators.

        .. deprecated:: 1.2
            `base_estimator_` is deprecated and will be removed in 1.4.
            Use `estimator_` instead.

    estimators_ : list of ExtraTreeRegressor instances
        The collection of fitted sub-estimators.

    estimators_features_ : list of ndarray
        The subset of drawn features for each base estimator.

    estimators_samples_ : list of ndarray
        The subset of drawn samples (i.e., the in-bag samples) for each base
        estimator.

    max_samples_ : int
        The actual number of samples.

    offset_ : float
        Offset used to define the decision function from the raw scores. We
        have the relation: ``decision_function = score_samples - offset_``.
        ``offset_`` is defined as follows. When the contamination parameter is
        set to "auto", the offset is equal to -0.5 as the scores of inliers are
        close to 0 and the scores of outliers are close to -1. When a
        contamination parameter different than "auto" is provided, the offset
        is defined in such a way we obtain the expected number of outliers
        (samples with decision function < 0) in training.

        .. versionadded:: 0.20

    n_features_in_ : int
        Number of features seen during :term:`fit`.

        .. versionadded:: 0.24

    feature_names_in_ : ndarray of shape (`n_features_in_`,)
        Names of features seen during :term:`fit`. Defined only when `X`
        has feature names that are all strings.

        .. versionadded:: 1.0

    See Also
    --------
    sklearn.covariance.EllipticEnvelope : An object for detecting outliers in a
        Gaussian distributed dataset.
    sklearn.svm.OneClassSVM : Unsupervised Outlier Detection.
        Estimate the support of a high-dimensional distribution.
        The implementation is based on libsvm.
    sklearn.neighbors.LocalOutlierFactor : Unsupervised Outlier Detection
        using Local Outlier Factor (LOF).

    Notes
    -----
    The implementation is based on an ensemble of ExtraTreeRegressor. The
    maximum depth of each tree is set to ``ceil(log_2(n))`` where
    :math:`n` is the number of samples used to build the tree
    (see (Liu et al., 2008) for more details).

    References
    ----------
    .. [1] Liu, Fei Tony, Ting, Kai Ming and Zhou, Zhi-Hua. "Isolation forest."
           Data Mining, 2008. ICDM'08. Eighth IEEE International Conference on.
    .. [2] Liu, Fei Tony, Ting, Kai Ming and Zhou, Zhi-Hua. "Isolation-based
           anomaly detection." ACM Transactions on Knowledge Discovery from
           Data (TKDD) 6.1 (2012): 3.

    Examples
    --------
    >>> from sklearn.ensemble import IsolationForest
    >>> X = [[-1.1], [0.3], [0.5], [100]]
    >>> clf = IsolationForest(random_state=0).fit(X)
    >>> clf.predict([[0.1], [0], [90]])
    array([ 1,  1, -1])
    """

    _parameter_constraints: dict = {
        "n_estimators": [Interval(Integral, 1, None, closed="left")],
        "max_samples": [
            StrOptions({"auto"}),
            Interval(Integral, 1, None, closed="left"),
            Interval(RealNotInt, 0, 1, closed="right"),
        ],
        "contamination": [
            StrOptions({"auto"}),
            Interval(Real, 0, 0.5, closed="right"),
        ],
        "max_features": [
            Integral,
            Interval(Real, 0, 1, closed="right"),
        ],
        "bootstrap": ["boolean"],
        "n_jobs": [Integral, None],
        "random_state": ["random_state"],
        "verbose": ["verbose"],
        "warm_start": ["boolean"],
    }

    def __init__(
        self,
        *,
        n_estimators=100,
        max_samples="auto",
        contamination="auto",
        max_features=1.0,
        bootstrap=False,
        n_jobs=None,
        random_state=None,
        verbose=0,
        warm_start=False,
    ):
        super().__init__(
            estimator=ExtraTreeRegressor(
                max_features=1, splitter="random", random_state=random_state
            ),
            # here above max_features has no links with self.max_features
            bootstrap=bootstrap,
            bootstrap_features=False,
            n_estimators=n_estimators,
            max_samples=max_samples,
            max_features=max_features,
            warm_start=warm_start,
            n_jobs=n_jobs,
            random_state=random_state,
            verbose=verbose,
        )

        self.contamination = contamination

    def _set_oob_score(self, X, y):
        raise NotImplementedError("OOB score not supported by iforest")

    def _parallel_args(self):
        # ExtraTreeRegressor releases the GIL, so it's more efficient to use
        # a thread-based backend rather than a process-based backend so as
        # to avoid suffering from communication overhead and extra memory
        # copies.
        return {"prefer": "threads"}

    @_fit_context(prefer_skip_nested_validation=True)
    def fit(self, X, y=None, sample_weight=None):
        """
        Fit estimator.

        Parameters
        ----------
        X : {array-like, sparse matrix} of shape (n_samples, n_features)
            The input samples. Use ``dtype=np.float32`` for maximum
            efficiency. Sparse matrices are also supported, use sparse
            ``csc_matrix`` for maximum efficiency.

        y : Ignored
            Not used, present for API consistency by convention.

        sample_weight : array-like of shape (n_samples,), default=None
            Sample weights. If None, then samples are equally weighted.

        Returns
        -------
        self : object
            Fitted estimator.
        """
        X = self._validate_data(X, accept_sparse=["csc"], dtype=tree_dtype)
        if issparse(X):
            # Pre-sort indices to avoid that each individual tree of the
            # ensemble sorts the indices.
            X.sort_indices()

        rnd = check_random_state(self.random_state)
        y = rnd.uniform(size=X.shape[0])

        # ensure that max_sample is in [1, n_samples]:
        n_samples = X.shape[0]

        if isinstance(self.max_samples, str) and self.max_samples == "auto":
            max_samples = min(256, n_samples)

        elif isinstance(self.max_samples, numbers.Integral):
            if self.max_samples > n_samples:
                warn(
                    "max_samples (%s) is greater than the "
                    "total number of samples (%s). max_samples "
                    "will be set to n_samples for estimation."
                    % (self.max_samples, n_samples)
                )
                max_samples = n_samples
            else:
                max_samples = self.max_samples
        else:  # max_samples is float
            max_samples = int(self.max_samples * X.shape[0])

        self.max_samples_ = max_samples
        max_depth = int(np.ceil(np.log2(max(max_samples, 2))))
        super()._fit(
            X,
            y,
            max_samples,
            max_depth=max_depth,
            sample_weight=sample_weight,
            check_input=False,
        )

        self._average_path_length_per_tree, self._decision_path_lengths = zip(
            *[
                (
                    _average_path_length(tree.tree_.n_node_samples),
                    tree.tree_.compute_node_depths(),
                )
                for tree in self.estimators_
            ]
        )

        if self.contamination == "auto":
            # 0.5 plays a special role as described in the original paper.
            # we take the opposite as we consider the opposite of their score.
            self.offset_ = -0.5
            return self

        # Else, define offset_ wrt contamination parameter
        # To avoid performing input validation a second time we call
        # _score_samples rather than score_samples
        self.offset_ = np.percentile(self._score_samples(X), 100.0 * self.contamination)

        return self

    def predict(self, X):
        """
        Predict if a particular sample is an outlier or not.

        Parameters
        ----------
        X : {array-like, sparse matrix} of shape (n_samples, n_features)
            The input samples. Internally, it will be converted to
            ``dtype=np.float32`` and if a sparse matrix is provided
            to a sparse ``csr_matrix``.

        Returns
        -------
        is_inlier : ndarray of shape (n_samples,)
            For each observation, tells whether or not (+1 or -1) it should
            be considered as an inlier according to the fitted model.
        """
        check_is_fitted(self)
        decision_func = self.decision_function(X)
        is_inlier = np.ones_like(decision_func, dtype=int)
        is_inlier[decision_func < 0] = -1
        return is_inlier

    def decision_function(self, X):
        """
        Average anomaly score of X of the base classifiers.

        The anomaly score of an input sample is computed as
        the mean anomaly score of the trees in the forest.

        The measure of normality of an observation given a tree is the depth
        of the leaf containing this observation, which is equivalent to
        the number of splittings required to isolate this point. In case of
        several observations n_left in the leaf, the average path length of
        a n_left samples isolation tree is added.

        Parameters
        ----------
        X : {array-like, sparse matrix} of shape (n_samples, n_features)
            The input samples. Internally, it will be converted to
            ``dtype=np.float32`` and if a sparse matrix is provided
            to a sparse ``csr_matrix``.

        Returns
        -------
        scores : ndarray of shape (n_samples,)
            The anomaly score of the input samples.
            The lower, the more abnormal. Negative scores represent outliers,
            positive scores represent inliers.
        """
        # We subtract self.offset_ to make 0 be the threshold value for being
        # an outlier:

        return self.score_samples(X) - self.offset_

    def score_samples(self, X):
        """
        Opposite of the anomaly score defined in the original paper.

        The anomaly score of an input sample is computed as
        the mean anomaly score of the trees in the forest.

        The measure of normality of an observation given a tree is the depth
        of the leaf containing this observation, which is equivalent to
        the number of splittings required to isolate this point. In case of
        several observations n_left in the leaf, the average path length of
        a n_left samples isolation tree is added.

        Parameters
        ----------
        X : {array-like, sparse matrix} of shape (n_samples, n_features)
            The input samples.

        Returns
        -------
        scores : ndarray of shape (n_samples,)
            The anomaly score of the input samples.
            The lower, the more abnormal.
        """
        # Check data
        X = self._validate_data(X, accept_sparse="csr", dtype=np.float32, reset=False)

        return self._score_samples(X)

    def _score_samples(self, X):
        """Private version of score_samples without input validation.
<<<<<<< HEAD

        Input validation would remove feature names, so we disable it.
        """
        # Code structure from ForestClassifier/predict_proba

        check_is_fitted(self)

=======

        Input validation would remove feature names, so we disable it.
        """
        # Code structure from ForestClassifier/predict_proba

        check_is_fitted(self)

>>>>>>> 2ab1d81e
        # Take the opposite of the scores as bigger is better (here less abnormal)
        return -self._compute_chunked_score_samples(X)

    def _compute_chunked_score_samples(self, X):
        n_samples = _num_samples(X)

        if self._max_features == X.shape[1]:
            subsample_features = False
        else:
            subsample_features = True

        # We get as many rows as possible within our working_memory budget
        # (defined by sklearn.get_config()['working_memory']) to store
        # self._max_features in each row during computation.
        #
        # Note:
        #  - this will get at least 1 row, even if 1 row of score will
        #    exceed working_memory.
        #  - this does only account for temporary memory usage while loading
        #    the data needed to compute the scores -- the returned scores
        #    themselves are 1D.

        chunk_n_rows = get_chunk_n_rows(
            row_bytes=16 * self._max_features, max_n_rows=n_samples
        )
        slices = gen_batches(n_samples, chunk_n_rows)

        scores = np.zeros(n_samples, order="f")

        for sl in slices:
            # compute score on the slices of test samples:
            scores[sl] = self._compute_score_samples(X[sl], subsample_features)

        return scores

    def _compute_score_samples(self, X, subsample_features):
        """
        Compute the score of each samples in X going through the extra trees.

        Parameters
        ----------
        X : array-like or sparse matrix
            Data matrix.

        subsample_features : bool
            Whether features should be subsampled.
        """
        n_samples = X.shape[0]

        depths = np.zeros(n_samples, order="f")

        average_path_length_max_samples = _average_path_length([self._max_samples])

        for tree_idx, (tree, features) in enumerate(
            zip(self.estimators_, self.estimators_features_)
        ):
            X_subset = X[:, features] if subsample_features else X

            leaves_index = tree.apply(X_subset, check_input=False)

            depths += (
                self._decision_path_lengths[tree_idx][leaves_index]
                + self._average_path_length_per_tree[tree_idx][leaves_index]
                - 1.0
            )
        denominator = len(self.estimators_) * average_path_length_max_samples
        scores = 2 ** (
            # For a single training sample, denominator and depth are 0.
            # Therefore, we set the score manually to 1.
            -np.divide(
                depths, denominator, out=np.ones_like(depths), where=denominator != 0
            )
        )
        return scores

    def _more_tags(self):
        return {
            "_xfail_checks": {
                "check_sample_weights_invariance": (
                    "zero sample_weight is not equivalent to removing samples"
                ),
            }
        }


def _average_path_length(n_samples_leaf):
    """
    The average path length in a n_samples iTree, which is equal to
    the average path length of an unsuccessful BST search since the
    latter has the same structure as an isolation tree.
    Parameters
    ----------
    n_samples_leaf : array-like of shape (n_samples,)
        The number of training samples in each test sample leaf, for
        each estimators.

    Returns
    -------
    average_path_length : ndarray of shape (n_samples,)
    """

    n_samples_leaf = check_array(n_samples_leaf, ensure_2d=False)

    n_samples_leaf_shape = n_samples_leaf.shape
    n_samples_leaf = n_samples_leaf.reshape((1, -1))
    average_path_length = np.zeros(n_samples_leaf.shape)

    mask_1 = n_samples_leaf <= 1
    mask_2 = n_samples_leaf == 2
    not_mask = ~np.logical_or(mask_1, mask_2)

    average_path_length[mask_1] = 0.0
    average_path_length[mask_2] = 1.0
    average_path_length[not_mask] = (
        2.0 * (np.log(n_samples_leaf[not_mask] - 1.0) + np.euler_gamma)
        - 2.0 * (n_samples_leaf[not_mask] - 1.0) / n_samples_leaf[not_mask]
    )

    return average_path_length.reshape(n_samples_leaf_shape)<|MERGE_RESOLUTION|>--- conflicted
+++ resolved
@@ -18,16 +18,8 @@
     gen_batches,
     get_chunk_n_rows,
 )
-<<<<<<< HEAD
-from ..utils._param_validation import Interval, StrOptions
-from ..utils._param_validation import RealNotInt
-from ..utils.validation import check_is_fitted, _num_samples
-from ..base import OutlierMixin
-
-=======
 from ..utils._param_validation import Interval, RealNotInt, StrOptions
 from ..utils.validation import _num_samples, check_is_fitted
->>>>>>> 2ab1d81e
 from ._bagging import BaseBagging
 
 __all__ = ["IsolationForest"]
@@ -444,7 +436,6 @@
 
     def _score_samples(self, X):
         """Private version of score_samples without input validation.
-<<<<<<< HEAD
 
         Input validation would remove feature names, so we disable it.
         """
@@ -452,15 +443,6 @@
 
         check_is_fitted(self)
 
-=======
-
-        Input validation would remove feature names, so we disable it.
-        """
-        # Code structure from ForestClassifier/predict_proba
-
-        check_is_fitted(self)
-
->>>>>>> 2ab1d81e
         # Take the opposite of the scores as bigger is better (here less abnormal)
         return -self._compute_chunked_score_samples(X)
 

# -*- coding: utf-8 -*-

"""
The :mod:`sklearn.naive_bayes` module implements Naive Bayes algorithms. These
are supervised learning methods based on applying Bayes' theorem with strong
(naive) feature independence assumptions.
"""

# Author: Vincent Michel <vincent.michel@inria.fr>
#         Minor fixes by Fabian Pedregosa
#         Amit Aides <amitibo@tx.technion.ac.il>
#         Yehuda Finkelstein <yehudaf@tx.technion.ac.il>
#         Lars Buitinck
#         Jan Hendrik Metzen <jhm@informatik.uni-bremen.de>
#         (parts based on earlier work by Mathieu Blondel)
#
# License: BSD 3 clause
import warnings

from abc import ABCMeta, abstractmethod


import numpy as np

from .base import BaseEstimator, ClassifierMixin
from .preprocessing import binarize
from .preprocessing import LabelBinarizer
from .preprocessing import label_binarize
from .utils import check_X_y, check_array, deprecated
from .utils.extmath import safe_sparse_dot
from .utils.fixes import logsumexp
from .utils.multiclass import _check_partial_fit_first_call
from .utils.validation import check_is_fitted, check_non_negative, column_or_1d
from .utils.validation import _check_sample_weight

__all__ = ['BernoulliNB', 'GaussianNB', 'MultinomialNB', 'ComplementNB',
           'CategoricalNB']


class _BaseNB(ClassifierMixin, BaseEstimator, metaclass=ABCMeta):
    """Abstract base class for naive Bayes estimators"""

    @abstractmethod
    def _joint_log_likelihood(self, X):
        """Compute the unnormalized posterior log probability of X

        I.e. ``log P(c) + log P(x|c)`` for all rows x of X, as an array-like of
        shape (n_classes, n_samples).

        Input is passed to _joint_log_likelihood as-is by predict,
        predict_proba and predict_log_proba.
        """

<<<<<<< HEAD
    def _check_X(self, X):
        """To be overridden in subclasses with the actual checks."""
        # Note that this is not marked @abstractmethod as long as the
        # deprecated public alias sklearn.naive_bayes.BayesNB exists
        # (until 0.24) to preserve backward compat for 3rd party projects
        # with existing derived classes.
        return X
=======
    @abstractmethod
    def _check_X(self, X):
        """Validate input X
        """
        pass
>>>>>>> ac227aeb

    def predict(self, X):
        """
        Perform classification on an array of test vectors X.

        Parameters
        ----------
        X : array-like of shape (n_samples, n_features)

        Returns
        -------
        C : ndarray of shape (n_samples,)
            Predicted target values for X
        """
        check_is_fitted(self)
        X = self._check_X(X)
        jll = self._joint_log_likelihood(X)
        return self.classes_[np.argmax(jll, axis=1)]

    def predict_log_proba(self, X):
        """
        Return log-probability estimates for the test vector X.

        Parameters
        ----------
        X : array-like of shape (n_samples, n_features)

        Returns
        -------
        C : array-like of shape (n_samples, n_classes)
            Returns the log-probability of the samples for each class in
            the model. The columns correspond to the classes in sorted
            order, as they appear in the attribute :term:`classes_`.
        """
        check_is_fitted(self)
        X = self._check_X(X)
        jll = self._joint_log_likelihood(X)
        # normalize by P(x) = P(f_1, ..., f_n)
        log_prob_x = logsumexp(jll, axis=1)
        return jll - np.atleast_2d(log_prob_x).T

    def predict_proba(self, X):
        """
        Return probability estimates for the test vector X.

        Parameters
        ----------
        X : array-like of shape (n_samples, n_features)

        Returns
        -------
        C : array-like of shape (n_samples, n_classes)
            Returns the probability of the samples for each class in
            the model. The columns correspond to the classes in sorted
            order, as they appear in the attribute :term:`classes_`.
        """
        return np.exp(self.predict_log_proba(X))


class GaussianNB(_BaseNB):
    """
    Gaussian Naive Bayes (GaussianNB)

    Can perform online updates to model parameters via :meth:`partial_fit`.
    For details on algorithm used to update feature means and variance online,
    see Stanford CS tech report STAN-CS-79-773 by Chan, Golub, and LeVeque:

        http://i.stanford.edu/pub/cstr/reports/cs/tr/79/773/CS-TR-79-773.pdf

    Read more in the :ref:`User Guide <gaussian_naive_bayes>`.

    Parameters
    ----------
    priors : array-like of shape (n_classes,)
        Prior probabilities of the classes. If specified the priors are not
        adjusted according to the data.

    var_smoothing : float, default=1e-9
        Portion of the largest variance of all features that is added to
        variances for calculation stability.

    Attributes
    ----------
<<<<<<< HEAD
    class_count_ : ndarray of shape (n_classes,)
        number of training samples observed in each class.

    class_prior_ : ndarray of shape (n_classes,)
        probability of each class.
=======
    class_count_ : array, shape (n_classes,)
        number of training samples observed in each class.

    class_prior_ : array, shape (n_classes,)
        probability of each class.

    classes_ : array, shape (n_classes,)
        class labels known to the classifier

    epsilon_ : float
        absolute additive value to variances
>>>>>>> ac227aeb

    classes_ : ndarray of shape (n_classes,)
        class labels known to the classifier

    theta_ : array, shape (n_classes, n_features)
        mean of each feature per class

    sigma_ : ndarray of shape (n_classes, n_features)
        variance of each feature per class

    theta_ : ndarray of shape (n_classes, n_features)
        mean of each feature per class

    Examples
    --------
    >>> import numpy as np
    >>> X = np.array([[-1, -1], [-2, -1], [-3, -2], [1, 1], [2, 1], [3, 2]])
    >>> Y = np.array([1, 1, 1, 2, 2, 2])
    >>> from sklearn.naive_bayes import GaussianNB
    >>> clf = GaussianNB()
    >>> clf.fit(X, Y)
    GaussianNB()
    >>> print(clf.predict([[-0.8, -1]]))
    [1]
    >>> clf_pf = GaussianNB()
    >>> clf_pf.partial_fit(X, Y, np.unique(Y))
    GaussianNB()
    >>> print(clf_pf.predict([[-0.8, -1]]))
    [1]
    """

    def __init__(self, priors=None, var_smoothing=1e-9):
        self.priors = priors
        self.var_smoothing = var_smoothing

    def fit(self, X, y, sample_weight=None):
        """Fit Gaussian Naive Bayes according to X, y

        Parameters
        ----------
        X : array-like of shape (n_samples, n_features)
            Training vectors, where n_samples is the number of samples
            and n_features is the number of features.

        y : array-like of shape (n_samples,)
            Target values.

        sample_weight : array-like of shape (n_samples,), default=None
            Weights applied to individual samples (1. for unweighted).

            .. versionadded:: 0.17
               Gaussian Naive Bayes supports fitting with *sample_weight*.

        Returns
        -------
        self : object
        """
        y = column_or_1d(y, warn=True)
        return self._partial_fit(X, y, np.unique(y), _refit=True,
                                 sample_weight=sample_weight)

    def _check_X(self, X):
        return check_array(X)

    @staticmethod
    def _update_mean_variance(n_past, mu, var, X, sample_weight=None):
        """Compute online update of Gaussian mean and variance.

        Given starting sample count, mean, and variance, a new set of
        points X, and optionally sample weights, return the updated mean and
        variance. (NB - each dimension (column) in X is treated as independent
        -- you get variance, not covariance).

        Can take scalar mean and variance, or vector mean and variance to
        simultaneously update a number of independent Gaussians.

        See Stanford CS tech report STAN-CS-79-773 by Chan, Golub, and LeVeque:

        http://i.stanford.edu/pub/cstr/reports/cs/tr/79/773/CS-TR-79-773.pdf

        Parameters
        ----------
        n_past : int
            Number of samples represented in old mean and variance. If sample
            weights were given, this should contain the sum of sample
            weights represented in old mean and variance.

        mu : array-like of shape (number of Gaussians,)
            Means for Gaussians in original set.

        var : array-like of shape (number of Gaussians,)
            Variances for Gaussians in original set.

        sample_weight : array-like of shape (n_samples,), default=None
            Weights applied to individual samples (1. for unweighted).

        Returns
        -------
        total_mu : array-like of shape (number of Gaussians,)
            Updated mean for each Gaussian over the combined set.

        total_var : array-like of shape (number of Gaussians,)
            Updated variance for each Gaussian over the combined set.
        """
        if X.shape[0] == 0:
            return mu, var

        # Compute (potentially weighted) mean and variance of new datapoints
        if sample_weight is not None:
            n_new = float(sample_weight.sum())
            new_mu = np.average(X, axis=0, weights=sample_weight)
            new_var = np.average((X - new_mu) ** 2, axis=0,
                                 weights=sample_weight)
        else:
            n_new = X.shape[0]
            new_var = np.var(X, axis=0)
            new_mu = np.mean(X, axis=0)

        if n_past == 0:
            return new_mu, new_var

        n_total = float(n_past + n_new)

        # Combine mean of old and new data, taking into consideration
        # (weighted) number of observations
        total_mu = (n_new * new_mu + n_past * mu) / n_total

        # Combine variance of old and new data, taking into consideration
        # (weighted) number of observations. This is achieved by combining
        # the sum-of-squared-differences (ssd)
        old_ssd = n_past * var
        new_ssd = n_new * new_var
        total_ssd = (old_ssd + new_ssd +
                     (n_new * n_past / n_total) * (mu - new_mu) ** 2)
        total_var = total_ssd / n_total

        return total_mu, total_var

    def partial_fit(self, X, y, classes=None, sample_weight=None):
        """Incremental fit on a batch of samples.

        This method is expected to be called several times consecutively
        on different chunks of a dataset so as to implement out-of-core
        or online learning.

        This is especially useful when the whole dataset is too big to fit in
        memory at once.

        This method has some performance and numerical stability overhead,
        hence it is better to call partial_fit on chunks of data that are
        as large as possible (as long as fitting in the memory budget) to
        hide the overhead.

        Parameters
        ----------
        X : array-like of shape (n_samples, n_features)
            Training vectors, where n_samples is the number of samples and
            n_features is the number of features.

        y : array-like of shape (n_samples,)
            Target values.

        classes : array-like of shape (n_classes,), default=None
            List of all the classes that can possibly appear in the y vector.

            Must be provided at the first call to partial_fit, can be omitted
            in subsequent calls.

        sample_weight : array-like of shape (n_samples,), default=None
            Weights applied to individual samples (1. for unweighted).

            .. versionadded:: 0.17

        Returns
        -------
        self : object
        """
        return self._partial_fit(X, y, classes, _refit=False,
                                 sample_weight=sample_weight)

    def _partial_fit(self, X, y, classes=None, _refit=False,
                     sample_weight=None):
        """Actual implementation of Gaussian NB fitting.

        Parameters
        ----------
        X : array-like of shape (n_samples, n_features)
            Training vectors, where n_samples is the number of samples and
            n_features is the number of features.

        y : array-like of shape (n_samples,)
            Target values.

        classes : array-like of shape (n_classes,), default=None
            List of all the classes that can possibly appear in the y vector.

            Must be provided at the first call to partial_fit, can be omitted
            in subsequent calls.

        _refit : bool, default=False
            If true, act as though this were the first time we called
            _partial_fit (ie, throw away any past fitting and start over).

        sample_weight : array-like of shape (n_samples,), default=None
            Weights applied to individual samples (1. for unweighted).

        Returns
        -------
        self : object
        """
        X, y = check_X_y(X, y)
        if sample_weight is not None:
            sample_weight = _check_sample_weight(sample_weight, X)

        # If the ratio of data variance between dimensions is too small, it
        # will cause numerical errors. To address this, we artificially
        # boost the variance by epsilon, a small fraction of the standard
        # deviation of the largest dimension.
        self.epsilon_ = self.var_smoothing * np.var(X, axis=0).max()

        if _refit:
            self.classes_ = None

        if _check_partial_fit_first_call(self, classes):
            # This is the first call to partial_fit:
            # initialize various cumulative counters
            n_features = X.shape[1]
            n_classes = len(self.classes_)
            self.theta_ = np.zeros((n_classes, n_features))
            self.sigma_ = np.zeros((n_classes, n_features))

            self.class_count_ = np.zeros(n_classes, dtype=np.float64)

            # Initialise the class prior
            # Take into account the priors
            if self.priors is not None:
                priors = np.asarray(self.priors)
                # Check that the provide prior match the number of classes
                if len(priors) != n_classes:
                    raise ValueError('Number of priors must match number of'
                                     ' classes.')
                # Check that the sum is 1
                if not np.isclose(priors.sum(), 1.0):
                    raise ValueError('The sum of the priors should be 1.')
                # Check that the prior are non-negative
                if (priors < 0).any():
                    raise ValueError('Priors must be non-negative.')
                self.class_prior_ = priors
            else:
                # Initialize the priors to zeros for each class
                self.class_prior_ = np.zeros(len(self.classes_),
                                             dtype=np.float64)
        else:
            if X.shape[1] != self.theta_.shape[1]:
                msg = "Number of features %d does not match previous data %d."
                raise ValueError(msg % (X.shape[1], self.theta_.shape[1]))
            # Put epsilon back in each time
            self.sigma_[:, :] -= self.epsilon_

        classes = self.classes_

        unique_y = np.unique(y)
        unique_y_in_classes = np.in1d(unique_y, classes)

        if not np.all(unique_y_in_classes):
            raise ValueError("The target label(s) %s in y do not exist in the "
                             "initial classes %s" %
                             (unique_y[~unique_y_in_classes], classes))

        for y_i in unique_y:
            i = classes.searchsorted(y_i)
            X_i = X[y == y_i, :]

            if sample_weight is not None:
                sw_i = sample_weight[y == y_i]
                N_i = sw_i.sum()
            else:
                sw_i = None
                N_i = X_i.shape[0]

            new_theta, new_sigma = self._update_mean_variance(
                self.class_count_[i], self.theta_[i, :], self.sigma_[i, :],
                X_i, sw_i)

            self.theta_[i, :] = new_theta
            self.sigma_[i, :] = new_sigma
            self.class_count_[i] += N_i

        self.sigma_[:, :] += self.epsilon_

        # Update if only no priors is provided
        if self.priors is None:
            # Empirical prior, with sample_weight taken into account
            self.class_prior_ = self.class_count_ / self.class_count_.sum()

        return self

    def _joint_log_likelihood(self, X):
        joint_log_likelihood = []
        for i in range(np.size(self.classes_)):
            jointi = np.log(self.class_prior_[i])
            n_ij = - 0.5 * np.sum(np.log(2. * np.pi * self.sigma_[i, :]))
            n_ij -= 0.5 * np.sum(((X - self.theta_[i, :]) ** 2) /
                                 (self.sigma_[i, :]), 1)
            joint_log_likelihood.append(jointi + n_ij)

        joint_log_likelihood = np.array(joint_log_likelihood).T
        return joint_log_likelihood


_ALPHA_MIN = 1e-10


class _BaseDiscreteNB(_BaseNB):
    """Abstract base class for naive Bayes on discrete/categorical data

    Any estimator based on this class should provide:

    __init__
    _joint_log_likelihood(X) as per _BaseNB
    """

    def _check_X(self, X):
        return check_array(X, accept_sparse='csr')

    def _check_X_y(self, X, y):
        return check_X_y(X, y, accept_sparse='csr')

    def _update_class_log_prior(self, class_prior=None):
        n_classes = len(self.classes_)
        if class_prior is not None:
            if len(class_prior) != n_classes:
                raise ValueError("Number of priors must match number of"
                                 " classes.")
            self.class_log_prior_ = np.log(class_prior)
        elif self.fit_prior:
            with warnings.catch_warnings():
                # silence the warning when count is 0 because class was not yet
                # observed
                warnings.simplefilter("ignore", RuntimeWarning)
                log_class_count = np.log(self.class_count_)

            # empirical prior, with sample_weight taken into account
            self.class_log_prior_ = (log_class_count -
                                     np.log(self.class_count_.sum()))
        else:
            self.class_log_prior_ = np.full(n_classes, -np.log(n_classes))

    def _check_alpha(self):
        if np.min(self.alpha) < 0:
            raise ValueError('Smoothing parameter alpha = %.1e. '
                             'alpha should be > 0.' % np.min(self.alpha))
        if isinstance(self.alpha, np.ndarray):
            if not self.alpha.shape[0] == self.n_features_:
                raise ValueError("alpha should be a scalar or a numpy array "
                                 "with shape [n_features]")
        if np.min(self.alpha) < _ALPHA_MIN:
            warnings.warn('alpha too small will result in numeric errors, '
                          'setting alpha = %.1e' % _ALPHA_MIN)
            return np.maximum(self.alpha, _ALPHA_MIN)
        return self.alpha

    def partial_fit(self, X, y, classes=None, sample_weight=None):
        """Incremental fit on a batch of samples.

        This method is expected to be called several times consecutively
        on different chunks of a dataset so as to implement out-of-core
        or online learning.

        This is especially useful when the whole dataset is too big to fit in
        memory at once.

        This method has some performance overhead hence it is better to call
        partial_fit on chunks of data that are as large as possible
        (as long as fitting in the memory budget) to hide the overhead.

        Parameters
        ----------
        X : {array-like, sparse matrix} of shape (n_samples, n_features)
            Training vectors, where n_samples is the number of samples and
            n_features is the number of features.

        y : array-like of shape (n_samples,)
            Target values.

<<<<<<< HEAD
        classes : array-like of shape (n_classes), default=None
=======
        classes : array-like of shape (n_classes) (default=None)
>>>>>>> ac227aeb
            List of all the classes that can possibly appear in the y vector.

            Must be provided at the first call to partial_fit, can be omitted
            in subsequent calls.

        sample_weight : array-like of shape (n_samples,), default=None
            Weights applied to individual samples (1. for unweighted).

        Returns
        -------
        self : object
        """
        X, y = self._check_X_y(X, y)
        _, n_features = X.shape

        if _check_partial_fit_first_call(self, classes):
            # This is the first call to partial_fit:
            # initialize various cumulative counters
            n_effective_classes = len(classes) if len(classes) > 1 else 2
            self._init_counters(n_effective_classes, n_features)
            self.n_features_ = n_features
        elif n_features != self.n_features_:
            msg = "Number of features %d does not match previous data %d."
            raise ValueError(msg % (n_features, self.n_features_))

        Y = label_binarize(y, classes=self.classes_)
        if Y.shape[1] == 1:
            Y = np.concatenate((1 - Y, Y), axis=1)

        if X.shape[0] != Y.shape[0]:
            msg = "X.shape[0]=%d and y.shape[0]=%d are incompatible."
            raise ValueError(msg % (X.shape[0], y.shape[0]))

        # label_binarize() returns arrays with dtype=np.int64.
        # We convert it to np.float64 to support sample_weight consistently
        Y = Y.astype(np.float64, copy=False)
        if sample_weight is not None:
            sample_weight = np.atleast_2d(sample_weight)
            Y *= check_array(sample_weight).T

        class_prior = self.class_prior

        # Count raw events from data before updating the class log prior
        # and feature log probas
        self._count(X, Y)

        # XXX: OPTIM: we could introduce a public finalization method to
        # be called by the user explicitly just once after several consecutive
        # calls to partial_fit and prior any call to predict[_[log_]proba]
        # to avoid computing the smooth log probas at each call to partial fit
        alpha = self._check_alpha()
        self._update_feature_log_prob(alpha)
        self._update_class_log_prior(class_prior=class_prior)
        return self

    def fit(self, X, y, sample_weight=None):
        """Fit Naive Bayes classifier according to X, y

        Parameters
        ----------
        X : {array-like, sparse matrix} of shape (n_samples, n_features)
            Training vectors, where n_samples is the number of samples and
            n_features is the number of features.

        y : array-like of shape (n_samples,)
            Target values.

        sample_weight : array-like of shape (n_samples,), default=None
            Weights applied to individual samples (1. for unweighted).

        Returns
        -------
        self : object
        """
        X, y = self._check_X_y(X, y)
        _, n_features = X.shape
        self.n_features_ = n_features

        labelbin = LabelBinarizer()
        Y = labelbin.fit_transform(y)
        self.classes_ = labelbin.classes_
        if Y.shape[1] == 1:
            Y = np.concatenate((1 - Y, Y), axis=1)

        # LabelBinarizer().fit_transform() returns arrays with dtype=np.int64.
        # We convert it to np.float64 to support sample_weight consistently;
        # this means we also don't have to cast X to floating point
        if sample_weight is not None:
            Y = Y.astype(np.float64, copy=False)
            sample_weight = np.asarray(sample_weight)
            sample_weight = np.atleast_2d(sample_weight)
            Y *= check_array(sample_weight).T

        class_prior = self.class_prior

        # Count raw events from data before updating the class log prior
        # and feature log probas
        n_effective_classes = Y.shape[1]

        self._init_counters(n_effective_classes, n_features)
        self._count(X, Y)
        alpha = self._check_alpha()
        self._update_feature_log_prob(alpha)
        self._update_class_log_prior(class_prior=class_prior)
        return self

    def _init_counters(self, n_effective_classes, n_features):
        self.class_count_ = np.zeros(n_effective_classes, dtype=np.float64)
        self.feature_count_ = np.zeros((n_effective_classes, n_features),
                                       dtype=np.float64)

    # XXX The following is a stopgap measure; we need to set the dimensions
    # of class_log_prior_ and feature_log_prob_ correctly.
    def _get_coef(self):
        return (self.feature_log_prob_[1:]
                if len(self.classes_) == 2 else self.feature_log_prob_)

    def _get_intercept(self):
        return (self.class_log_prior_[1:]
                if len(self.classes_) == 2 else self.class_log_prior_)

    coef_ = property(_get_coef)
    intercept_ = property(_get_intercept)

    def _more_tags(self):
        return {'poor_score': True}


class MultinomialNB(_BaseDiscreteNB):
    """
    Naive Bayes classifier for multinomial models

    The multinomial Naive Bayes classifier is suitable for classification with
    discrete features (e.g., word counts for text classification). The
    multinomial distribution normally requires integer feature counts. However,
    in practice, fractional counts such as tf-idf may also work.

    Read more in the :ref:`User Guide <multinomial_naive_bayes>`.

    Parameters
    ----------
    alpha : float, default=1.0
        Additive (Laplace/Lidstone) smoothing parameter
        (0 for no smoothing).

    fit_prior : bool, default=True
        Whether to learn class prior probabilities or not.
        If false, a uniform prior will be used.

    class_prior : array-like of shape (n_classes,), default=None
        Prior probabilities of the classes. If specified the priors are not
        adjusted according to the data.

    Attributes
    ----------
<<<<<<< HEAD
    class_count_ : ndarray of shape (n_classes,)
        Number of samples encountered for each class during fitting. This
        value is weighted by the sample weight when provided.

    class_log_prior_ : ndarray of shape (n_classes, )
        Smoothed empirical log probability for each class.

    classes_ : ndarray of shape (n_classes,)
=======
    class_count_ : array, shape (n_classes,)
        Number of samples encountered for each class during fitting. This
        value is weighted by the sample weight when provided.

    class_log_prior_ : array, shape (n_classes, )
        Smoothed empirical log probability for each class.

    classes_ : array, shape (n_classes,)
>>>>>>> ac227aeb
        Class labels known to the classifier

    coef_ : ndarray of shape (n_classes, n_features)
        Mirrors ``feature_log_prob_`` for interpreting MultinomialNB
        as a linear model.

<<<<<<< HEAD
    feature_count_ : ndarray of shape (n_classes, n_features)
=======
    feature_count_ : array, shape (n_classes, n_features)
>>>>>>> ac227aeb
        Number of samples encountered for each (class, feature)
        during fitting. This value is weighted by the sample weight when
        provided.

<<<<<<< HEAD
    feature_log_prob_ : ndarray of shape (n_classes, n_features)
        Empirical log probability of features
        given a class, ``P(x_i|y)``.

    intercept_ : ndarray of shape (n_classes, )
=======
    feature_log_prob_ : array, shape (n_classes, n_features)
        Empirical log probability of features
        given a class, ``P(x_i|y)``.

    intercept_ : array, shape (n_classes, )
>>>>>>> ac227aeb
        Mirrors ``class_log_prior_`` for interpreting MultinomialNB
        as a linear model.

    n_features_ : int
        Number of features of each sample.

    Examples
    --------
    >>> import numpy as np
    >>> rng = np.random.RandomState(1)
    >>> X = rng.randint(5, size=(6, 100))
    >>> y = np.array([1, 2, 3, 4, 5, 6])
    >>> from sklearn.naive_bayes import MultinomialNB
    >>> clf = MultinomialNB()
    >>> clf.fit(X, y)
    MultinomialNB()
    >>> print(clf.predict(X[2:3]))
    [3]

    Notes
    -----
    For the rationale behind the names `coef_` and `intercept_`, i.e.
    naive Bayes as a linear classifier, see J. Rennie et al. (2003),
    Tackling the poor assumptions of naive Bayes text classifiers, ICML.

    References
    ----------
    C.D. Manning, P. Raghavan and H. Schuetze (2008). Introduction to
    Information Retrieval. Cambridge University Press, pp. 234-265.
    https://nlp.stanford.edu/IR-book/html/htmledition/naive-bayes-text-classification-1.html
    """

    def __init__(self, alpha=1.0, fit_prior=True, class_prior=None):
        self.alpha = alpha
        self.fit_prior = fit_prior
        self.class_prior = class_prior

    def _more_tags(self):
        return {'requires_positive_X': True}

    def _count(self, X, Y):
        """Count and smooth feature occurrences."""
        check_non_negative(X, "MultinomialNB (input X)")
        self.feature_count_ += safe_sparse_dot(Y.T, X)
        self.class_count_ += Y.sum(axis=0)

    def _update_feature_log_prob(self, alpha):
        """Apply smoothing to raw counts and recompute log probabilities"""
        smoothed_fc = self.feature_count_ + alpha
        smoothed_cc = smoothed_fc.sum(axis=1)

        self.feature_log_prob_ = (np.log(smoothed_fc) -
                                  np.log(smoothed_cc.reshape(-1, 1)))

    def _joint_log_likelihood(self, X):
        """Calculate the posterior log probability of the samples X"""
        return (safe_sparse_dot(X, self.feature_log_prob_.T) +
                self.class_log_prior_)


class ComplementNB(_BaseDiscreteNB):
    """The Complement Naive Bayes classifier described in Rennie et al. (2003).

    The Complement Naive Bayes classifier was designed to correct the "severe
    assumptions" made by the standard Multinomial Naive Bayes classifier. It is
    particularly suited for imbalanced data sets.

    Read more in the :ref:`User Guide <complement_naive_bayes>`.

    Parameters
    ----------
    alpha : float, default=1.0
        Additive (Laplace/Lidstone) smoothing parameter (0 for no smoothing).

    fit_prior : bool, default=True
        Only used in edge case with a single class in the training set.

    class_prior : array-like of shape (n_classes,), default=None
        Prior probabilities of the classes. Not used.

    norm : bool, default=False
        Whether or not a second normalization of the weights is performed. The
        default behavior mirrors the implementations found in Mahout and Weka,
        which do not follow the full algorithm described in Table 9 of the
        paper.

    Attributes
    ----------
<<<<<<< HEAD
    class_count_ : ndarray of shape (n_classes,)
        Number of samples encountered for each class during fitting. This
        value is weighted by the sample weight when provided.

    class_log_prior_ : ndarray of shape (n_classes,)
        Smoothed empirical log probability for each class. Only used in edge
        case with a single class in the training set.

    classes_ : ndarray of shape (n_classes,)
        Class labels known to the classifier

    feature_all_ : ndarray of shape (n_features,)
=======
    class_count_ : array, shape (n_classes,)
        Number of samples encountered for each class during fitting. This
        value is weighted by the sample weight when provided.

    class_log_prior_ : array, shape (n_classes, )
        Smoothed empirical log probability for each class. Only used in edge
        case with a single class in the training set.

    classes_ : array, shape (n_classes,)
        Class labels known to the classifier

    feature_all_ : array, shape (n_features,)
>>>>>>> ac227aeb
        Number of samples encountered for each feature during fitting. This
        value is weighted by the sample weight when provided.

    feature_count_ : ndarray of shape (n_classes, n_features)
        Number of samples encountered for each (class, feature) during fitting.
        This value is weighted by the sample weight when provided.

<<<<<<< HEAD
    feature_log_prob_ : ndarray of shape (n_classes, n_features)
=======
    feature_log_prob_ : array, shape (n_classes, n_features)
>>>>>>> ac227aeb
        Empirical weights for class complements.

    n_features_ : int
        Number of features of each sample.

    Examples
    --------
    >>> import numpy as np
    >>> rng = np.random.RandomState(1)
    >>> X = rng.randint(5, size=(6, 100))
    >>> y = np.array([1, 2, 3, 4, 5, 6])
    >>> from sklearn.naive_bayes import ComplementNB
    >>> clf = ComplementNB()
    >>> clf.fit(X, y)
    ComplementNB()
    >>> print(clf.predict(X[2:3]))
    [3]

    References
    ----------
    Rennie, J. D., Shih, L., Teevan, J., & Karger, D. R. (2003).
    Tackling the poor assumptions of naive bayes text classifiers. In ICML
    (Vol. 3, pp. 616-623).
    https://people.csail.mit.edu/jrennie/papers/icml03-nb.pdf
    """

    def __init__(self, alpha=1.0, fit_prior=True, class_prior=None,
                 norm=False):
        self.alpha = alpha
        self.fit_prior = fit_prior
        self.class_prior = class_prior
        self.norm = norm

    def _more_tags(self):
        return {'requires_positive_X': True}

    def _count(self, X, Y):
        """Count feature occurrences."""
        check_non_negative(X, "ComplementNB (input X)")
        self.feature_count_ += safe_sparse_dot(Y.T, X)
        self.class_count_ += Y.sum(axis=0)
        self.feature_all_ = self.feature_count_.sum(axis=0)

    def _update_feature_log_prob(self, alpha):
        """Apply smoothing to raw counts and compute the weights."""
        comp_count = self.feature_all_ + alpha - self.feature_count_
        logged = np.log(comp_count / comp_count.sum(axis=1, keepdims=True))
        # _BaseNB.predict uses argmax, but ComplementNB operates with argmin.
        if self.norm:
            summed = logged.sum(axis=1, keepdims=True)
            feature_log_prob = logged / summed
        else:
            feature_log_prob = -logged
        self.feature_log_prob_ = feature_log_prob

    def _joint_log_likelihood(self, X):
        """Calculate the class scores for the samples in X."""
        jll = safe_sparse_dot(X, self.feature_log_prob_.T)
        if len(self.classes_) == 1:
            jll += self.class_log_prior_
        return jll


class BernoulliNB(_BaseDiscreteNB):
    """Naive Bayes classifier for multivariate Bernoulli models.

    Like MultinomialNB, this classifier is suitable for discrete data. The
    difference is that while MultinomialNB works with occurrence counts,
    BernoulliNB is designed for binary/boolean features.

    Read more in the :ref:`User Guide <bernoulli_naive_bayes>`.

    Parameters
    ----------
    alpha : float, default=1.0
        Additive (Laplace/Lidstone) smoothing parameter
        (0 for no smoothing).

    binarize : float or None, default=0.0
        Threshold for binarizing (mapping to booleans) of sample features.
        If None, input is presumed to already consist of binary vectors.

<<<<<<< HEAD
    fit_prior : bool, default=True
=======
    fit_prior : bool, optional (default=True)
>>>>>>> ac227aeb
        Whether to learn class prior probabilities or not.
        If false, a uniform prior will be used.

    class_prior : array-like of shape (n_classes,), default=None
        Prior probabilities of the classes. If specified the priors are not
        adjusted according to the data.

    Attributes
    ----------
<<<<<<< HEAD
    class_count_ : ndarray of shape (n_classes)
        Number of samples encountered for each class during fitting. This
        value is weighted by the sample weight when provided.

    class_log_prior_ : ndarray of shape (n_classes)
        Log probability of each class (smoothed).

    classes_ : ndarray of shape (n_classes,)
        Class labels known to the classifier

    feature_count_ : ndarray of shape (n_classes, n_features)
=======
    class_count_ : array, shape = [n_classes]
        Number of samples encountered for each class during fitting. This
        value is weighted by the sample weight when provided.

    class_log_prior_ : array, shape = [n_classes]
        Log probability of each class (smoothed).

    classes_ : array, shape (n_classes,)
        Class labels known to the classifier

    feature_count_ : array, shape = [n_classes, n_features]
>>>>>>> ac227aeb
        Number of samples encountered for each (class, feature)
        during fitting. This value is weighted by the sample weight when
        provided.

<<<<<<< HEAD
    feature_log_prob_ : ndarray of shape (n_classes, n_features)
=======
    feature_log_prob_ : array, shape = [n_classes, n_features]
>>>>>>> ac227aeb
        Empirical log probability of features given a class, P(x_i|y).

    n_features_ : int
        Number of features of each sample.

<<<<<<< HEAD
=======

>>>>>>> ac227aeb
    Examples
    --------
    >>> import numpy as np
    >>> rng = np.random.RandomState(1)
    >>> X = rng.randint(5, size=(6, 100))
    >>> Y = np.array([1, 2, 3, 4, 4, 5])
    >>> from sklearn.naive_bayes import BernoulliNB
    >>> clf = BernoulliNB()
    >>> clf.fit(X, Y)
    BernoulliNB()
    >>> print(clf.predict(X[2:3]))
    [3]

    References
    ----------
    C.D. Manning, P. Raghavan and H. Schuetze (2008). Introduction to
    Information Retrieval. Cambridge University Press, pp. 234-265.
    https://nlp.stanford.edu/IR-book/html/htmledition/the-bernoulli-model-1.html

    A. McCallum and K. Nigam (1998). A comparison of event models for naive
    Bayes text classification. Proc. AAAI/ICML-98 Workshop on Learning for
    Text Categorization, pp. 41-48.

    V. Metsis, I. Androutsopoulos and G. Paliouras (2006). Spam filtering with
    naive Bayes -- Which naive Bayes? 3rd Conf. on Email and Anti-Spam (CEAS).
    """

    def __init__(self, alpha=1.0, binarize=.0, fit_prior=True,
                 class_prior=None):
        self.alpha = alpha
        self.binarize = binarize
        self.fit_prior = fit_prior
        self.class_prior = class_prior

    def _check_X(self, X):
        X = super()._check_X(X)
<<<<<<< HEAD
        if self.binarize is not None:
            X = binarize(X, threshold=self.binarize)
        return X

    def _check_X_y(self, X, y):
        X, y = super()._check_X_y(X, y)
        if self.binarize is not None:
            X = binarize(X, threshold=self.binarize)
=======
        if self.binarize is not None:
            X = binarize(X, threshold=self.binarize)
        return X

    def _check_X_y(self, X, y):
        X, y = super()._check_X_y(X, y)
        if self.binarize is not None:
            X = binarize(X, threshold=self.binarize)
>>>>>>> ac227aeb
        return X, y

    def _count(self, X, Y):
        """Count and smooth feature occurrences."""
        self.feature_count_ += safe_sparse_dot(Y.T, X)
        self.class_count_ += Y.sum(axis=0)

    def _update_feature_log_prob(self, alpha):
        """Apply smoothing to raw counts and recompute log probabilities"""
        smoothed_fc = self.feature_count_ + alpha
        smoothed_cc = self.class_count_ + alpha * 2

        self.feature_log_prob_ = (np.log(smoothed_fc) -
                                  np.log(smoothed_cc.reshape(-1, 1)))

    def _joint_log_likelihood(self, X):
        """Calculate the posterior log probability of the samples X"""
        n_classes, n_features = self.feature_log_prob_.shape
        n_samples, n_features_X = X.shape

        if n_features_X != n_features:
            raise ValueError("Expected input with %d features, got %d instead"
                             % (n_features, n_features_X))

        neg_prob = np.log(1 - np.exp(self.feature_log_prob_))
        # Compute  neg_prob · (1 - X).T  as  ∑neg_prob - X · neg_prob
        jll = safe_sparse_dot(X, (self.feature_log_prob_ - neg_prob).T)
        jll += self.class_log_prior_ + neg_prob.sum(axis=1)

        return jll


class CategoricalNB(_BaseDiscreteNB):
    """Naive Bayes classifier for categorical features

    The categorical Naive Bayes classifier is suitable for classification with
    discrete features that are categorically distributed. The categories of
    each feature are drawn from a categorical distribution.

    Read more in the :ref:`User Guide <categorical_naive_bayes>`.

    Parameters
    ----------
<<<<<<< HEAD
    alpha : float, default=1.0
        Additive (Laplace/Lidstone) smoothing parameter
        (0 for no smoothing).

    fit_prior : bool, default=True
        Whether to learn class prior probabilities or not.
        If false, a uniform prior will be used.

    class_prior : array-like of shape (n_classes,), default=None
=======
    alpha : float, optional (default=1.0)
        Additive (Laplace/Lidstone) smoothing parameter
        (0 for no smoothing).

    fit_prior : boolean, optional (default=True)
        Whether to learn class prior probabilities or not.
        If false, a uniform prior will be used.

    class_prior : array-like, size (n_classes,), optional (default=None)
>>>>>>> ac227aeb
        Prior probabilities of the classes. If specified the priors are not
        adjusted according to the data.

    Attributes
    ----------
<<<<<<< HEAD
    category_count_ : list of arrays of shape (n_features,)
=======
    category_count_ : list of arrays, len n_features
>>>>>>> ac227aeb
        Holds arrays of shape (n_classes, n_categories of respective feature)
        for each feature. Each array provides the number of samples
        encountered for each class and category of the specific feature.

<<<<<<< HEAD
    class_count_ : ndarray of shape (n_classes,)
        Number of samples encountered for each class during fitting. This
        value is weighted by the sample weight when provided.

    class_log_prior_ : ndarray of shape (n_classes,)
        Smoothed empirical log probability for each class.

    classes_ : ndarray of shape (n_classes,)
        Class labels known to the classifier

    feature_log_prob_ : list of arrays of shape (n_features,)
=======
    class_count_ : array, shape (n_classes,)
        Number of samples encountered for each class during fitting. This
        value is weighted by the sample weight when provided.

    class_log_prior_ : array, shape (n_classes, )
        Smoothed empirical log probability for each class.

    classes_ : array, shape (n_classes,)
        Class labels known to the classifier

    feature_log_prob_ : list of arrays, len n_features
>>>>>>> ac227aeb
        Holds arrays of shape (n_classes, n_categories of respective feature)
        for each feature. Each array provides the empirical log probability
        of categories given the respective feature and class, ``P(x_i|y)``.

    n_features_ : int
        Number of features of each sample.

    Examples
    --------
    >>> import numpy as np
    >>> rng = np.random.RandomState(1)
    >>> X = rng.randint(5, size=(6, 100))
    >>> y = np.array([1, 2, 3, 4, 5, 6])
    >>> from sklearn.naive_bayes import CategoricalNB
    >>> clf = CategoricalNB()
    >>> clf.fit(X, y)
    CategoricalNB()
    >>> print(clf.predict(X[2:3]))
    [3]
    """

    def __init__(self, alpha=1.0, fit_prior=True, class_prior=None):
        self.alpha = alpha
        self.fit_prior = fit_prior
        self.class_prior = class_prior

    def fit(self, X, y, sample_weight=None):
        """Fit Naive Bayes classifier according to X, y

        Parameters
        ----------
<<<<<<< HEAD
        X : {array-like, sparse matrix} of shape (n_samples, n_features)
=======
        X : {array-like, sparse matrix}, shape = [n_samples, n_features]
>>>>>>> ac227aeb
            Training vectors, where n_samples is the number of samples and
            n_features is the number of features. Here, each feature of X is
            assumed to be from a different categorical distribution.
            It is further assumed that all categories of each feature are
            represented by the numbers 0, ..., n - 1, where n refers to the
            total number of categories for the given feature. This can, for
            instance, be achieved with the help of OrdinalEncoder.

<<<<<<< HEAD
        y : array-like of shape (n_samples,)
            Target values.

        sample_weight : array-like of shape (n_samples), default=None
=======
        y : array-like, shape = [n_samples]
            Target values.

        sample_weight : array-like, shape = [n_samples], (default=None)
>>>>>>> ac227aeb
            Weights applied to individual samples (1. for unweighted).

        Returns
        -------
        self : object
        """
        return super().fit(X, y, sample_weight=sample_weight)

    def partial_fit(self, X, y, classes=None, sample_weight=None):
        """Incremental fit on a batch of samples.

        This method is expected to be called several times consecutively
        on different chunks of a dataset so as to implement out-of-core
        or online learning.

        This is especially useful when the whole dataset is too big to fit in
        memory at once.

        This method has some performance overhead hence it is better to call
        partial_fit on chunks of data that are as large as possible
        (as long as fitting in the memory budget) to hide the overhead.

        Parameters
        ----------
<<<<<<< HEAD
        X : {array-like, sparse matrix} of shape (n_samples, n_features)
=======
        X : {array-like, sparse matrix}, shape = [n_samples, n_features]
>>>>>>> ac227aeb
            Training vectors, where n_samples is the number of samples and
            n_features is the number of features. Here, each feature of X is
            assumed to be from a different categorical distribution.
            It is further assumed that all categories of each feature are
            represented by the numbers 0, ..., n - 1, where n refers to the
            total number of categories for the given feature. This can, for
            instance, be achieved with the help of OrdinalEncoder.

<<<<<<< HEAD
        y : array-like of shape (n_samples)
            Target values.

        classes : array-like of shape (n_classes), default=None
=======
        y : array-like, shape = [n_samples]
            Target values.

        classes : array-like, shape = [n_classes] (default=None)
>>>>>>> ac227aeb
            List of all the classes that can possibly appear in the y vector.

            Must be provided at the first call to partial_fit, can be omitted
            in subsequent calls.

<<<<<<< HEAD
        sample_weight : array-like of shape (n_samples), default=None
=======
        sample_weight : array-like, shape = [n_samples], (default=None)
>>>>>>> ac227aeb
            Weights applied to individual samples (1. for unweighted).

        Returns
        -------
        self : object
        """
        return super().partial_fit(X, y, classes,
                                   sample_weight=sample_weight)

    def _check_X(self, X):
<<<<<<< HEAD
        X = check_array(X, dtype='int', accept_sparse=False,
                        force_all_finite=True)
=======
        # FIXME: we can avoid calling check_array twice after #14872 is merged.
        # X = check_array(X, y, dtype='int', accept_sparse=False,
        #                 force_all_finite=True)
        X = check_array(X, accept_sparse=False, force_all_finite=True)
        X = check_array(X, dtype='int')
>>>>>>> ac227aeb
        if np.any(X < 0):
            raise ValueError("X must not contain negative values.")
        return X

    def _check_X_y(self, X, y):
<<<<<<< HEAD
        X, y = check_X_y(X, y, dtype='int', accept_sparse=False,
                         force_all_finite=True)
=======
        # FIXME: we can avoid calling check_array twice after #14872 is merged.
        # X, y = check_array(X, y, dtype='int', accept_sparse=False,
        #                    force_all_finite=True)
        X, y = check_X_y(X, y, accept_sparse=False, force_all_finite=True)
        X, y = check_X_y(X, y, dtype='int')
>>>>>>> ac227aeb
        if np.any(X < 0):
            raise ValueError("X must not contain negative values.")
        return X, y

    def _init_counters(self, n_effective_classes, n_features):
        self.class_count_ = np.zeros(n_effective_classes, dtype=np.float64)
        self.category_count_ = [np.zeros((n_effective_classes, 0))
                                for _ in range(n_features)]

    def _count(self, X, Y):
        def _update_cat_count_dims(cat_count, highest_feature):
            diff = highest_feature + 1 - cat_count.shape[1]
            if diff > 0:
                # we append a column full of zeros for each new category
                return np.pad(cat_count, [(0, 0), (0, diff)], 'constant')
            return cat_count

        def _update_cat_count(X_feature, Y, cat_count, n_classes):
            for j in range(n_classes):
                mask = Y[:, j].astype(bool)
                if Y.dtype.type == np.int64:
                    weights = None
                else:
                    weights = Y[mask, j]
                counts = np.bincount(X_feature[mask], weights=weights)
                indices = np.nonzero(counts)[0]
                cat_count[j, indices] += counts[indices]

        self.class_count_ += Y.sum(axis=0)
        for i in range(self.n_features_):
            X_feature = X[:, i]
            self.category_count_[i] = _update_cat_count_dims(
                self.category_count_[i], X_feature.max())
            _update_cat_count(X_feature, Y,
                              self.category_count_[i],
                              self.class_count_.shape[0])

    def _update_feature_log_prob(self, alpha):
        feature_log_prob = []
        for i in range(self.n_features_):
            smoothed_cat_count = self.category_count_[i] + alpha
            smoothed_class_count = smoothed_cat_count.sum(axis=1)
            feature_log_prob.append(
                np.log(smoothed_cat_count) -
                np.log(smoothed_class_count.reshape(-1, 1)))
        self.feature_log_prob_ = feature_log_prob

    def _joint_log_likelihood(self, X):
        if not X.shape[1] == self.n_features_:
            raise ValueError("Expected input with %d features, got %d instead"
                             .format(self.n_features_, X.shape[1]))
        jll = np.zeros((X.shape[0], self.class_count_.shape[0]))
        for i in range(self.n_features_):
            indices = X[:, i]
            jll += self.feature_log_prob_[i][:, indices].T
        total_ll = jll + self.class_log_prior_
        return total_ll


# TODO: remove in 0.24
@deprecated("BaseNB is deprecated in version "
            "0.22 and will be removed in version 0.24.")
class BaseNB(_BaseNB):
    pass


# TODO: remove in 0.24
@deprecated("BaseDiscreteNB is deprecated in version "
            "0.22 and will be removed in version 0.24.")
class BaseDiscreteNB(_BaseDiscreteNB):
    pass<|MERGE_RESOLUTION|>--- conflicted
+++ resolved
@@ -45,27 +45,17 @@
         """Compute the unnormalized posterior log probability of X
 
         I.e. ``log P(c) + log P(x|c)`` for all rows x of X, as an array-like of
-        shape (n_classes, n_samples).
+        shape [n_classes, n_samples].
 
         Input is passed to _joint_log_likelihood as-is by predict,
         predict_proba and predict_log_proba.
         """
 
-<<<<<<< HEAD
-    def _check_X(self, X):
-        """To be overridden in subclasses with the actual checks."""
-        # Note that this is not marked @abstractmethod as long as the
-        # deprecated public alias sklearn.naive_bayes.BayesNB exists
-        # (until 0.24) to preserve backward compat for 3rd party projects
-        # with existing derived classes.
-        return X
-=======
     @abstractmethod
     def _check_X(self, X):
         """Validate input X
         """
         pass
->>>>>>> ac227aeb
 
     def predict(self, X):
         """
@@ -139,23 +129,16 @@
 
     Parameters
     ----------
-    priors : array-like of shape (n_classes,)
+    priors : array-like, shape (n_classes,)
         Prior probabilities of the classes. If specified the priors are not
         adjusted according to the data.
 
-    var_smoothing : float, default=1e-9
+    var_smoothing : float, optional (default=1e-9)
         Portion of the largest variance of all features that is added to
         variances for calculation stability.
 
     Attributes
     ----------
-<<<<<<< HEAD
-    class_count_ : ndarray of shape (n_classes,)
-        number of training samples observed in each class.
-
-    class_prior_ : ndarray of shape (n_classes,)
-        probability of each class.
-=======
     class_count_ : array, shape (n_classes,)
         number of training samples observed in each class.
 
@@ -167,18 +150,11 @@
 
     epsilon_ : float
         absolute additive value to variances
->>>>>>> ac227aeb
-
-    classes_ : ndarray of shape (n_classes,)
-        class labels known to the classifier
+
+    sigma_ : array, shape (n_classes, n_features)
+        variance of each feature per class
 
     theta_ : array, shape (n_classes, n_features)
-        mean of each feature per class
-
-    sigma_ : ndarray of shape (n_classes, n_features)
-        variance of each feature per class
-
-    theta_ : ndarray of shape (n_classes, n_features)
         mean of each feature per class
 
     Examples
@@ -208,14 +184,14 @@
 
         Parameters
         ----------
-        X : array-like of shape (n_samples, n_features)
+        X : array-like, shape (n_samples, n_features)
             Training vectors, where n_samples is the number of samples
             and n_features is the number of features.
 
-        y : array-like of shape (n_samples,)
+        y : array-like, shape (n_samples,)
             Target values.
 
-        sample_weight : array-like of shape (n_samples,), default=None
+        sample_weight : array-like, shape (n_samples,), optional (default=None)
             Weights applied to individual samples (1. for unweighted).
 
             .. versionadded:: 0.17
@@ -255,21 +231,21 @@
             weights were given, this should contain the sum of sample
             weights represented in old mean and variance.
 
-        mu : array-like of shape (number of Gaussians,)
+        mu : array-like, shape (number of Gaussians,)
             Means for Gaussians in original set.
 
-        var : array-like of shape (number of Gaussians,)
+        var : array-like, shape (number of Gaussians,)
             Variances for Gaussians in original set.
 
-        sample_weight : array-like of shape (n_samples,), default=None
+        sample_weight : array-like, shape (n_samples,), optional (default=None)
             Weights applied to individual samples (1. for unweighted).
 
         Returns
         -------
-        total_mu : array-like of shape (number of Gaussians,)
+        total_mu : array-like, shape (number of Gaussians,)
             Updated mean for each Gaussian over the combined set.
 
-        total_var : array-like of shape (number of Gaussians,)
+        total_var : array-like, shape (number of Gaussians,)
             Updated variance for each Gaussian over the combined set.
         """
         if X.shape[0] == 0:
@@ -323,20 +299,20 @@
 
         Parameters
         ----------
-        X : array-like of shape (n_samples, n_features)
+        X : array-like, shape (n_samples, n_features)
             Training vectors, where n_samples is the number of samples and
             n_features is the number of features.
 
-        y : array-like of shape (n_samples,)
+        y : array-like, shape (n_samples,)
             Target values.
 
-        classes : array-like of shape (n_classes,), default=None
+        classes : array-like, shape (n_classes,), optional (default=None)
             List of all the classes that can possibly appear in the y vector.
 
             Must be provided at the first call to partial_fit, can be omitted
             in subsequent calls.
 
-        sample_weight : array-like of shape (n_samples,), default=None
+        sample_weight : array-like, shape (n_samples,), optional (default=None)
             Weights applied to individual samples (1. for unweighted).
 
             .. versionadded:: 0.17
@@ -354,24 +330,24 @@
 
         Parameters
         ----------
-        X : array-like of shape (n_samples, n_features)
+        X : array-like, shape (n_samples, n_features)
             Training vectors, where n_samples is the number of samples and
             n_features is the number of features.
 
-        y : array-like of shape (n_samples,)
+        y : array-like, shape (n_samples,)
             Target values.
 
-        classes : array-like of shape (n_classes,), default=None
+        classes : array-like, shape (n_classes,), optional (default=None)
             List of all the classes that can possibly appear in the y vector.
 
             Must be provided at the first call to partial_fit, can be omitted
             in subsequent calls.
 
-        _refit : bool, default=False
+        _refit : bool, optional (default=False)
             If true, act as though this were the first time we called
             _partial_fit (ie, throw away any past fitting and start over).
 
-        sample_weight : array-like of shape (n_samples,), default=None
+        sample_weight : array-like, shape (n_samples,), optional (default=None)
             Weights applied to individual samples (1. for unweighted).
 
         Returns
@@ -553,11 +529,7 @@
         y : array-like of shape (n_samples,)
             Target values.
 
-<<<<<<< HEAD
-        classes : array-like of shape (n_classes), default=None
-=======
         classes : array-like of shape (n_classes) (default=None)
->>>>>>> ac227aeb
             List of all the classes that can possibly appear in the y vector.
 
             Must be provided at the first call to partial_fit, can be omitted
@@ -699,30 +671,20 @@
 
     Parameters
     ----------
-    alpha : float, default=1.0
+    alpha : float, optional (default=1.0)
         Additive (Laplace/Lidstone) smoothing parameter
         (0 for no smoothing).
 
-    fit_prior : bool, default=True
+    fit_prior : boolean, optional (default=True)
         Whether to learn class prior probabilities or not.
         If false, a uniform prior will be used.
 
-    class_prior : array-like of shape (n_classes,), default=None
+    class_prior : array-like, size (n_classes,), optional (default=None)
         Prior probabilities of the classes. If specified the priors are not
         adjusted according to the data.
 
     Attributes
     ----------
-<<<<<<< HEAD
-    class_count_ : ndarray of shape (n_classes,)
-        Number of samples encountered for each class during fitting. This
-        value is weighted by the sample weight when provided.
-
-    class_log_prior_ : ndarray of shape (n_classes, )
-        Smoothed empirical log probability for each class.
-
-    classes_ : ndarray of shape (n_classes,)
-=======
     class_count_ : array, shape (n_classes,)
         Number of samples encountered for each class during fitting. This
         value is weighted by the sample weight when provided.
@@ -731,35 +693,22 @@
         Smoothed empirical log probability for each class.
 
     classes_ : array, shape (n_classes,)
->>>>>>> ac227aeb
         Class labels known to the classifier
 
-    coef_ : ndarray of shape (n_classes, n_features)
+    coef_ : array, shape (n_classes, n_features)
         Mirrors ``feature_log_prob_`` for interpreting MultinomialNB
         as a linear model.
 
-<<<<<<< HEAD
-    feature_count_ : ndarray of shape (n_classes, n_features)
-=======
     feature_count_ : array, shape (n_classes, n_features)
->>>>>>> ac227aeb
         Number of samples encountered for each (class, feature)
         during fitting. This value is weighted by the sample weight when
         provided.
 
-<<<<<<< HEAD
-    feature_log_prob_ : ndarray of shape (n_classes, n_features)
-        Empirical log probability of features
-        given a class, ``P(x_i|y)``.
-
-    intercept_ : ndarray of shape (n_classes, )
-=======
     feature_log_prob_ : array, shape (n_classes, n_features)
         Empirical log probability of features
         given a class, ``P(x_i|y)``.
 
     intercept_ : array, shape (n_classes, )
->>>>>>> ac227aeb
         Mirrors ``class_log_prior_`` for interpreting MultinomialNB
         as a linear model.
 
@@ -831,16 +780,16 @@
 
     Parameters
     ----------
-    alpha : float, default=1.0
+    alpha : float, optional (default=1.0)
         Additive (Laplace/Lidstone) smoothing parameter (0 for no smoothing).
 
-    fit_prior : bool, default=True
+    fit_prior : boolean, optional (default=True)
         Only used in edge case with a single class in the training set.
 
-    class_prior : array-like of shape (n_classes,), default=None
+    class_prior : array-like, size (n_classes,), optional (default=None)
         Prior probabilities of the classes. Not used.
 
-    norm : bool, default=False
+    norm : boolean, optional (default=False)
         Whether or not a second normalization of the weights is performed. The
         default behavior mirrors the implementations found in Mahout and Weka,
         which do not follow the full algorithm described in Table 9 of the
@@ -848,20 +797,6 @@
 
     Attributes
     ----------
-<<<<<<< HEAD
-    class_count_ : ndarray of shape (n_classes,)
-        Number of samples encountered for each class during fitting. This
-        value is weighted by the sample weight when provided.
-
-    class_log_prior_ : ndarray of shape (n_classes,)
-        Smoothed empirical log probability for each class. Only used in edge
-        case with a single class in the training set.
-
-    classes_ : ndarray of shape (n_classes,)
-        Class labels known to the classifier
-
-    feature_all_ : ndarray of shape (n_features,)
-=======
     class_count_ : array, shape (n_classes,)
         Number of samples encountered for each class during fitting. This
         value is weighted by the sample weight when provided.
@@ -874,19 +809,14 @@
         Class labels known to the classifier
 
     feature_all_ : array, shape (n_features,)
->>>>>>> ac227aeb
         Number of samples encountered for each feature during fitting. This
         value is weighted by the sample weight when provided.
 
-    feature_count_ : ndarray of shape (n_classes, n_features)
+    feature_count_ : array, shape (n_classes, n_features)
         Number of samples encountered for each (class, feature) during fitting.
         This value is weighted by the sample weight when provided.
 
-<<<<<<< HEAD
-    feature_log_prob_ : ndarray of shape (n_classes, n_features)
-=======
     feature_log_prob_ : array, shape (n_classes, n_features)
->>>>>>> ac227aeb
         Empirical weights for class complements.
 
     n_features_ : int
@@ -961,41 +891,24 @@
 
     Parameters
     ----------
-    alpha : float, default=1.0
+    alpha : float, optional (default=1.0)
         Additive (Laplace/Lidstone) smoothing parameter
         (0 for no smoothing).
 
-    binarize : float or None, default=0.0
+    binarize : float or None, optional (default=0.0)
         Threshold for binarizing (mapping to booleans) of sample features.
         If None, input is presumed to already consist of binary vectors.
 
-<<<<<<< HEAD
-    fit_prior : bool, default=True
-=======
     fit_prior : bool, optional (default=True)
->>>>>>> ac227aeb
         Whether to learn class prior probabilities or not.
         If false, a uniform prior will be used.
 
-    class_prior : array-like of shape (n_classes,), default=None
+    class_prior : array-like, size=[n_classes,], optional (default=None)
         Prior probabilities of the classes. If specified the priors are not
         adjusted according to the data.
 
     Attributes
     ----------
-<<<<<<< HEAD
-    class_count_ : ndarray of shape (n_classes)
-        Number of samples encountered for each class during fitting. This
-        value is weighted by the sample weight when provided.
-
-    class_log_prior_ : ndarray of shape (n_classes)
-        Log probability of each class (smoothed).
-
-    classes_ : ndarray of shape (n_classes,)
-        Class labels known to the classifier
-
-    feature_count_ : ndarray of shape (n_classes, n_features)
-=======
     class_count_ : array, shape = [n_classes]
         Number of samples encountered for each class during fitting. This
         value is weighted by the sample weight when provided.
@@ -1007,25 +920,17 @@
         Class labels known to the classifier
 
     feature_count_ : array, shape = [n_classes, n_features]
->>>>>>> ac227aeb
         Number of samples encountered for each (class, feature)
         during fitting. This value is weighted by the sample weight when
         provided.
 
-<<<<<<< HEAD
-    feature_log_prob_ : ndarray of shape (n_classes, n_features)
-=======
     feature_log_prob_ : array, shape = [n_classes, n_features]
->>>>>>> ac227aeb
         Empirical log probability of features given a class, P(x_i|y).
 
     n_features_ : int
         Number of features of each sample.
 
-<<<<<<< HEAD
-=======
-
->>>>>>> ac227aeb
+
     Examples
     --------
     >>> import numpy as np
@@ -1062,7 +967,6 @@
 
     def _check_X(self, X):
         X = super()._check_X(X)
-<<<<<<< HEAD
         if self.binarize is not None:
             X = binarize(X, threshold=self.binarize)
         return X
@@ -1071,16 +975,6 @@
         X, y = super()._check_X_y(X, y)
         if self.binarize is not None:
             X = binarize(X, threshold=self.binarize)
-=======
-        if self.binarize is not None:
-            X = binarize(X, threshold=self.binarize)
-        return X
-
-    def _check_X_y(self, X, y):
-        X, y = super()._check_X_y(X, y)
-        if self.binarize is not None:
-            X = binarize(X, threshold=self.binarize)
->>>>>>> ac227aeb
         return X, y
 
     def _count(self, X, Y):
@@ -1124,17 +1018,6 @@
 
     Parameters
     ----------
-<<<<<<< HEAD
-    alpha : float, default=1.0
-        Additive (Laplace/Lidstone) smoothing parameter
-        (0 for no smoothing).
-
-    fit_prior : bool, default=True
-        Whether to learn class prior probabilities or not.
-        If false, a uniform prior will be used.
-
-    class_prior : array-like of shape (n_classes,), default=None
-=======
     alpha : float, optional (default=1.0)
         Additive (Laplace/Lidstone) smoothing parameter
         (0 for no smoothing).
@@ -1144,34 +1027,16 @@
         If false, a uniform prior will be used.
 
     class_prior : array-like, size (n_classes,), optional (default=None)
->>>>>>> ac227aeb
         Prior probabilities of the classes. If specified the priors are not
         adjusted according to the data.
 
     Attributes
     ----------
-<<<<<<< HEAD
-    category_count_ : list of arrays of shape (n_features,)
-=======
     category_count_ : list of arrays, len n_features
->>>>>>> ac227aeb
         Holds arrays of shape (n_classes, n_categories of respective feature)
         for each feature. Each array provides the number of samples
         encountered for each class and category of the specific feature.
 
-<<<<<<< HEAD
-    class_count_ : ndarray of shape (n_classes,)
-        Number of samples encountered for each class during fitting. This
-        value is weighted by the sample weight when provided.
-
-    class_log_prior_ : ndarray of shape (n_classes,)
-        Smoothed empirical log probability for each class.
-
-    classes_ : ndarray of shape (n_classes,)
-        Class labels known to the classifier
-
-    feature_log_prob_ : list of arrays of shape (n_features,)
-=======
     class_count_ : array, shape (n_classes,)
         Number of samples encountered for each class during fitting. This
         value is weighted by the sample weight when provided.
@@ -1183,7 +1048,6 @@
         Class labels known to the classifier
 
     feature_log_prob_ : list of arrays, len n_features
->>>>>>> ac227aeb
         Holds arrays of shape (n_classes, n_categories of respective feature)
         for each feature. Each array provides the empirical log probability
         of categories given the respective feature and class, ``P(x_i|y)``.
@@ -1215,11 +1079,7 @@
 
         Parameters
         ----------
-<<<<<<< HEAD
-        X : {array-like, sparse matrix} of shape (n_samples, n_features)
-=======
         X : {array-like, sparse matrix}, shape = [n_samples, n_features]
->>>>>>> ac227aeb
             Training vectors, where n_samples is the number of samples and
             n_features is the number of features. Here, each feature of X is
             assumed to be from a different categorical distribution.
@@ -1228,17 +1088,10 @@
             total number of categories for the given feature. This can, for
             instance, be achieved with the help of OrdinalEncoder.
 
-<<<<<<< HEAD
-        y : array-like of shape (n_samples,)
-            Target values.
-
-        sample_weight : array-like of shape (n_samples), default=None
-=======
         y : array-like, shape = [n_samples]
             Target values.
 
         sample_weight : array-like, shape = [n_samples], (default=None)
->>>>>>> ac227aeb
             Weights applied to individual samples (1. for unweighted).
 
         Returns
@@ -1263,11 +1116,7 @@
 
         Parameters
         ----------
-<<<<<<< HEAD
-        X : {array-like, sparse matrix} of shape (n_samples, n_features)
-=======
         X : {array-like, sparse matrix}, shape = [n_samples, n_features]
->>>>>>> ac227aeb
             Training vectors, where n_samples is the number of samples and
             n_features is the number of features. Here, each feature of X is
             assumed to be from a different categorical distribution.
@@ -1276,27 +1125,16 @@
             total number of categories for the given feature. This can, for
             instance, be achieved with the help of OrdinalEncoder.
 
-<<<<<<< HEAD
-        y : array-like of shape (n_samples)
-            Target values.
-
-        classes : array-like of shape (n_classes), default=None
-=======
         y : array-like, shape = [n_samples]
             Target values.
 
         classes : array-like, shape = [n_classes] (default=None)
->>>>>>> ac227aeb
             List of all the classes that can possibly appear in the y vector.
 
             Must be provided at the first call to partial_fit, can be omitted
             in subsequent calls.
 
-<<<<<<< HEAD
-        sample_weight : array-like of shape (n_samples), default=None
-=======
         sample_weight : array-like, shape = [n_samples], (default=None)
->>>>>>> ac227aeb
             Weights applied to individual samples (1. for unweighted).
 
         Returns
@@ -1307,31 +1145,21 @@
                                    sample_weight=sample_weight)
 
     def _check_X(self, X):
-<<<<<<< HEAD
-        X = check_array(X, dtype='int', accept_sparse=False,
-                        force_all_finite=True)
-=======
         # FIXME: we can avoid calling check_array twice after #14872 is merged.
         # X = check_array(X, y, dtype='int', accept_sparse=False,
         #                 force_all_finite=True)
         X = check_array(X, accept_sparse=False, force_all_finite=True)
         X = check_array(X, dtype='int')
->>>>>>> ac227aeb
         if np.any(X < 0):
             raise ValueError("X must not contain negative values.")
         return X
 
     def _check_X_y(self, X, y):
-<<<<<<< HEAD
-        X, y = check_X_y(X, y, dtype='int', accept_sparse=False,
-                         force_all_finite=True)
-=======
         # FIXME: we can avoid calling check_array twice after #14872 is merged.
         # X, y = check_array(X, y, dtype='int', accept_sparse=False,
         #                    force_all_finite=True)
         X, y = check_X_y(X, y, accept_sparse=False, force_all_finite=True)
         X, y = check_X_y(X, y, dtype='int')
->>>>>>> ac227aeb
         if np.any(X < 0):
             raise ValueError("X must not contain negative values.")
         return X, y

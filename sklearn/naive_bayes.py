--- conflicted
+++ resolved
@@ -30,7 +30,7 @@
 from .utils.multiclass import _check_partial_fit_first_call
 from .utils.validation import check_is_fitted, check_non_negative
 from .utils.validation import _check_sample_weight
-from .utils._param_validation import Interval
+from .utils._param_validation import Interval, Hidden, StrOptions
 
 __all__ = [
     "BernoulliNB",
@@ -523,12 +523,14 @@
         "alpha": [Interval(Real, 0, None, closed="left"), "array-like"],
         "fit_prior": ["boolean"],
         "class_prior": ["array-like", None],
+        "force_alpha": ["boolean", Hidden(StrOptions({"warn"}))],
     }
 
-    def __init__(self, alpha=1.0, fit_prior=True, class_prior=None):
+    def __init__(self, alpha=1.0, fit_prior=True, class_prior=None, force_alpha="warn"):
         self.alpha = alpha
         self.fit_prior = fit_prior
         self.class_prior = class_prior
+        self.force_alpha = force_alpha
 
     @abstractmethod
     def _count(self, X, Y):
@@ -593,53 +595,35 @@
             self.class_log_prior_ = np.full(n_classes, -np.log(n_classes))
 
     def _check_alpha(self):
-<<<<<<< HEAD
         # TODO(1.4): Replace w/ deprecation of self.force_alpha
         # See gh #22269
-        self._force_alpha = self.force_alpha
-        if self._force_alpha == "warn" or self._force_alpha is False:
-            self._force_alpha = False
+        _force_alpha = self.force_alpha
+        if _force_alpha == "warn":
+            _force_alpha = False
             warnings.warn(
                 "The default value for `force_alpha` will change to `True` in 1.4. To"
                 " suppress this warning, manually set the value of `force_alpha`.",
                 FutureWarning,
             )
-        if np.min(self.alpha) < 0:
-            raise ValueError(
-                "Smoothing parameter alpha = %.1e. alpha should be > 0."
-                % np.min(self.alpha)
-            )
-        if isinstance(self.alpha, np.ndarray):
-            if not self.alpha.shape[0] == self.n_features_in_:
-=======
         alpha = (
             np.asarray(self.alpha) if not isinstance(self.alpha, Real) else self.alpha
         )
         if isinstance(alpha, np.ndarray):
             if not alpha.shape[0] == self.n_features_in_:
->>>>>>> 0f724ef4
                 raise ValueError(
                     "When alpha is an array, it should contains `n_features`. "
                     f"Got {alpha.shape[0]} elements instead of {self.n_features_in_}."
                 )
-<<<<<<< HEAD
-        if np.min(self.alpha) < _ALPHA_MIN and not self._force_alpha:
-            warnings.warn(
-                "alpha too small will result in numeric errors, "
-                f"setting alpha = {_ALPHA_MIN:.1e}. Use set_alpha ="
-                "True to keep alpha unchanged."
-=======
             # check that all alpha are positive
             if np.min(alpha) < 0:
                 raise ValueError("All values in alpha must be greater than 0.")
         alpha_min = 1e-10
-        if np.min(alpha) < alpha_min:
+        if np.min(alpha) < alpha_min and not _force_alpha:
             warnings.warn(
                 "alpha too small will result in numeric errors, setting alpha ="
-                f" {alpha_min:.1e}"
->>>>>>> 0f724ef4
+                f" {alpha_min:.1e}. Use set_alpha = True to keep alpha unchanged."
             )
-            return np.maximum(alpha, alpha_min)
+            return alpha if _force_alpha else np.maximum(alpha, alpha_min)
         return alpha
 
     def partial_fit(self, X, y, classes=None, sample_weight=None):
@@ -899,18 +883,11 @@
     [3]
     """
 
-<<<<<<< HEAD
     def __init__(
         self, *, alpha=1.0, force_alpha="warn", fit_prior=True, class_prior=None
     ):
-        self.alpha = alpha
+        super().__init__(alpha=alpha, fit_prior=fit_prior, class_prior=class_prior)
         self.force_alpha = force_alpha
-        self.fit_prior = fit_prior
-        self.class_prior = class_prior
-=======
-    def __init__(self, *, alpha=1.0, fit_prior=True, class_prior=None):
-        super().__init__(alpha=alpha, fit_prior=fit_prior, class_prior=class_prior)
->>>>>>> 0f724ef4
 
     def _more_tags(self):
         return {"requires_positive_X": True}
@@ -948,8 +925,7 @@
 
     Parameters
     ----------
-<<<<<<< HEAD
-    alpha : float, default=1.0
+    alpha : float or array-like of shape (n_features,), default=1.0
         Additive (Laplace/Lidstone) smoothing parameter
         (set alpha=0 and force_alpha=True, for no smoothing).
 
@@ -961,10 +937,6 @@
         .. versionadded:: 1.2
         .. deprecated:: 1.2
            The default value of `force_alpha` will change to `True` in v1.4.
-=======
-    alpha : float or array-like of shape (n_features,), default=1.0
-        Additive (Laplace/Lidstone) smoothing parameter (0 for no smoothing).
->>>>>>> 0f724ef4
 
     fit_prior : bool, default=True
         Only used in edge case with a single class in the training set.
@@ -1048,7 +1020,11 @@
     [3]
     """
 
-<<<<<<< HEAD
+    _parameter_constraints = {
+        **_BaseDiscreteNB._parameter_constraints,
+        "norm": ["boolean"],
+    }
+
     def __init__(
         self,
         *,
@@ -1058,19 +1034,12 @@
         class_prior=None,
         norm=False,
     ):
-        self.alpha = alpha
-        self.force_alpha = force_alpha
-        self.fit_prior = fit_prior
-        self.class_prior = class_prior
-=======
-    _parameter_constraints = {
-        **_BaseDiscreteNB._parameter_constraints,
-        "norm": ["boolean"],
-    }
-
-    def __init__(self, *, alpha=1.0, fit_prior=True, class_prior=None, norm=False):
-        super().__init__(alpha=alpha, fit_prior=fit_prior, class_prior=class_prior)
->>>>>>> 0f724ef4
+        super().__init__(
+            alpha=alpha,
+            fit_prior=fit_prior,
+            class_prior=class_prior,
+            force_alpha=force_alpha,
+        )
         self.norm = norm
 
     def _more_tags(self):
@@ -1212,7 +1181,11 @@
     [3]
     """
 
-<<<<<<< HEAD
+    _parameter_constraints = {
+        **_BaseDiscreteNB._parameter_constraints,
+        "binarize": [None, Interval(Real, 0, None, closed="left")],
+    }
+
     def __init__(
         self,
         *,
@@ -1222,17 +1195,9 @@
         fit_prior=True,
         class_prior=None,
     ):
+        super().__init__(alpha=alpha, fit_prior=fit_prior, class_prior=class_prior)
         self.alpha = alpha
         self.force_alpha = force_alpha
-=======
-    _parameter_constraints = {
-        **_BaseDiscreteNB._parameter_constraints,
-        "binarize": [None, Interval(Real, 0, None, closed="left")],
-    }
-
-    def __init__(self, *, alpha=1.0, binarize=0.0, fit_prior=True, class_prior=None):
-        super().__init__(alpha=alpha, fit_prior=fit_prior, class_prior=class_prior)
->>>>>>> 0f724ef4
         self.binarize = binarize
 
     def _check_X(self, X):
@@ -1410,14 +1375,12 @@
         class_prior=None,
         min_categories=None,
     ):
-<<<<<<< HEAD
-        self.alpha = alpha
-        self.force_alpha = force_alpha
-        self.fit_prior = fit_prior
-        self.class_prior = class_prior
-=======
-        super().__init__(alpha=alpha, fit_prior=fit_prior, class_prior=class_prior)
->>>>>>> 0f724ef4
+        super().__init__(
+            alpha=alpha,
+            fit_prior=fit_prior,
+            class_prior=class_prior,
+            force_alpha=force_alpha,
+        )
         self.min_categories = min_categories
 
     def fit(self, X, y, sample_weight=None):

--- conflicted
+++ resolved
@@ -172,22 +172,6 @@
         True when convergence was reached in fit(), False otherwise.
 
 
-<<<<<<< HEAD
-=======
-    Methods
-    -------
-    eval(X) -> predict_proba
-        Compute the log likelihood of X under the model and the
-        posterior distribution over mixture components.
-    fit(X)
-        Estimate model parameters from X using the EM algorithm.
-    predict(X)
-        Find most likely mixtures components for each observation in X.
-    rvs(n=1, random_state=None)
-        Generate `n` samples from the model.
-    score(X)
-        Compute the log likelihood of X under the model.
->>>>>>> b4d4a9f... removed the decode
 
     See Also
     --------
@@ -265,7 +249,6 @@
         self.converged_ = False
 
     def _get_covars(self):
-<<<<<<< HEAD
         """Covariance parameters for each mixture component.
         The shape depends on `cvtype`::
 
@@ -282,70 +265,12 @@
             return [self.covars_] * self.n_components
         elif self.covariance_type == 'spherical':
             return [np.diag(cov) for cov in self.covars_]
-=======
-        """Return covars as a full matrix."""
-        if self.cvtype == 'full':
-            return self.covars_
-        elif self.cvtype == 'diag':
-            return [np.diag(cov) for cov in self.covars_]
-        elif self.cvtype == 'tied':
-            return [self.covars_] * self.n_components
-        elif self.cvtype == 'spherical':
-            return [np.eye(self.n_features) * f for f in self.covars_]
->>>>>>> 6a37e47...     ENH: renaming estimated variables from self._variable to self.variable_
 
     def _set_covars(self, covars):
         """Provide values for covariance"""
         covars = np.asarray(covars)
-<<<<<<< HEAD
-<<<<<<< HEAD
-        _validate_covars(covars, self._covariance_type, self.n_components)
-=======
         _validate_covars(covars, self.covariance_type, self.n_components)
->>>>>>> 5d8a9414
         self.covars_ = covars
-=======
-        _validate_covars(covars, self._cvtype, self.n_components,
-                self.n_features)
-        self.covars_ = covars
-
-    covars = property(_get_covars, _set_covars)
-
-    def _get_means(self):
-        """Mean parameters for each mixture component."""
-        return self.means_
-
-    def _set_means(self, means):
-        """Provide values for means"""
-        means = np.asarray(means)
-        if hasattr(self, 'n_features') and \
-               means.shape != (self.n_components, self.n_features):
-            raise ValueError('means must have shape ' +
-                    '(n_components, n_features)')
-        self.means_ = means.copy()
-        self.n_features = self.means_.shape[1]
-
-    means = property(_get_means, _set_means)
-
-    def __repr__(self):
-        return "GMM(cvtype='%s', n_components=%s)" % (self._cvtype,
-                self.n_components)
-
-    def _get_weights(self):
-        """Mixing weights for each mixture component."""
-        return np.exp(self._log_weights)
-
-    def _set_weights(self, weights):
-        """Provide value for micture weights"""
-        if len(weights) != self.n_components:
-            raise ValueError('weights must have length n_components')
-        if not np.allclose(np.sum(weights), 1.0):
-            raise ValueError('weights must sum to 1.0')
-
-        self._log_weights = np.log(np.asarray(weights).copy())
-
-    weights = property(_get_weights, _set_weights)
->>>>>>> 6a37e47...     ENH: renaming estimated variables from self._variable to self.variable_
 
     def eval(self, X):
         """Evaluate the model on data
@@ -380,14 +305,8 @@
                 X, self.means_, self.covars_, self.covariance_type)
                + np.log(self.weights_))
         logprob = logsumexp(lpr, axis=1)
-<<<<<<< HEAD
         responsibilities = np.exp(lpr - logprob[:, np.newaxis])
         return logprob, responsibilities
-=======
-
-        posteriors = np.exp(lpr - logprob[:, np.newaxis])
-        return logprob, posteriors
->>>>>>> 6a37e47...     ENH: renaming estimated variables from self._variable to self.variable_
 
     @deprecated("""will be removed in v0.12;
     use the score or predict method instead, depending on the question""")
@@ -414,7 +333,6 @@
         logprob, posteriors = self.eval(X)
         return logprob, posteriors.argmax(axis=1)
 
-<<<<<<< HEAD
     def score(self, X):
         """Compute the log probability under the model.
 
@@ -429,18 +347,9 @@
         logprob : array_like, shape (n_samples,)
             Log probabilities of each data point in X
         """
-<<<<<<< HEAD
-=======
-<<<<<<< HEAD
-        # We use return_log=True to avoid a useless exponentiation
-=======
->>>>>>> removed the decode in dpgmm and removed return_log in eval
->>>>>>> 2826ac7... removed the decode in dpgmm and removed return_log in eval
         logprob, _ = self.eval(X)
         return logprob
 
-=======
->>>>>>> b4d4a9f... removed the decode
     def predict(self, X):
         """Predict label for data.
 
@@ -452,13 +361,8 @@
         -------
         C : array, shape = (n_samples,)
         """
-<<<<<<< HEAD
         logprob, responsibilities = self.eval(X)
         return responsibilities.argmax(axis=1)
-=======
-        logprob, posteriors = self.eval(X)
-        return posteriors.argmax(axis=1)
->>>>>>> b4d4a9f... removed the decode
 
     def predict_proba(self, X):
         """Predict posterior probability of data under each Gaussian
@@ -516,12 +420,7 @@
             # number of those occurrences
             num_comp_in_X = comp_in_X.sum()
             if num_comp_in_X > 0:
-<<<<<<< HEAD
-<<<<<<< HEAD
-                if self._covariance_type == 'tied':
-=======
                 if self.covariance_type == 'tied':
->>>>>>> 5d8a9414
                     cv = self.covars_
                 elif self.covariance_type == 'spherical':
                     cv = self.covars_[comp][0]
@@ -530,16 +429,6 @@
                 X[comp_in_X] = sample_gaussian(
                     self.means_[comp], cv, self.covariance_type,
                     num_comp_in_X, random_state=random_state).T
-=======
-                if self._cvtype == 'tied':
-                    cv = self.covars_
-                else:
-                    cv = self.covars_[comp]
-                X[comp_in_X] = sample_gaussian(
-                    self.means_[comp], cv, self._cvtype, num_comp_in_X,
-                    random_state=random_state
-                ).T
->>>>>>> 6a37e47...     ENH: renaming estimated variables from self._variable to self.variable_
         return X
 
     def fit(self, X, **kwargs):
@@ -560,7 +449,6 @@
         """
         ## initialization step
         X = np.asarray(X)
-<<<<<<< HEAD
         if X.ndim == 1:
             X = X[:, np.newaxis]
         if X.shape[0] < self.n_components:
@@ -634,58 +522,9 @@
             self.covars_ = best_params['covars']
             self.means_ = best_params['means']
             self.weights_ = best_params['weights']
-=======
-
-        if hasattr(self, 'n_features') and self.n_features != X.shape[1]:
-            raise ValueError('Unexpected number of dimensions, got %s but '
-                             'expected %s' % (X.shape[1], self.n_features))
-
-        self.n_features = X.shape[1]
-
-        if 'm' in init_params:
-            self.means_ = cluster.KMeans(
-                k=self.n_components).fit(X).cluster_centers_
-        elif not hasattr(self, 'means'):
-                self.means_ = np.zeros((self.n_components, self.n_features))
-
-        if 'w' in init_params or not hasattr(self, 'weights'):
-            self.weights = np.tile(1.0 / self.n_components, self.n_components)
-
-        if 'c' in init_params:
-            cv = np.cov(X.T)
-            if not cv.shape:
-                cv.shape = (1, 1)
-            self.covars_ = _distribute_covar_matrix_to_match_cvtype(
-                cv, self._cvtype, self.n_components)
-        elif not hasattr(self, 'covars'):
-                self.covars = _distribute_covar_matrix_to_match_cvtype(
-                    np.eye(self.n_features), self.cvtype, self.n_components)
-
-        # EM algorithm
-        logprob = []
-        # reset self.converged_ to False
-        self.converged_ = False
-        for i in xrange(n_iter):
-            # Expectation step
-            curr_logprob, posteriors = self.eval(X)
-            logprob.append(curr_logprob.sum())
-
-            # Check for convergence.
-            if i > 0 and abs(logprob[-1] - logprob[-2]) < self.thresh:
-                self.converged_ = True
-                break
-
-            # Maximization step
-            self._do_mstep(X, posteriors, params, self.min_covar)
-
->>>>>>> 6a37e47...     ENH: renaming estimated variables from self._variable to self.variable_
         return self
 
-<<<<<<< HEAD
     def _do_mstep(self, X, responsibilities, params, min_covar=0):
-=======
-    def _do_mstep(self, X, posteriors, params, min_covar=0):
->>>>>>> 2826ac7... removed the decode in dpgmm and removed return_log in eval
         """ Perform the Mstep of the EM algorithm and return the class weihgts.
         """
         weights = responsibilities.sum(axis=0)
@@ -697,25 +536,10 @@
         if 'm' in params:
             self.means_ = weighted_X_sum * inverse_weights
         if 'c' in params:
-<<<<<<< HEAD
-<<<<<<< HEAD
-            covar_mstep_func = _covar_mstep_funcs[self._covariance_type]
-=======
             covar_mstep_func = _covar_mstep_funcs[self.covariance_type]
->>>>>>> 5d8a9414
             self.covars_ = covar_mstep_func(
                 self, X, responsibilities, weighted_X_sum, inverse_weights,
                 min_covar)
-=======
-            covar_mstep_func = _covar_mstep_funcs[self._cvtype]
-            self.covars_ = covar_mstep_func(
-                self, X, posteriors, weighted_X_sum, inverse_weights, min_covar)
-
-<<<<<<< HEAD
-        # FIXME: why return the weights ?
->>>>>>> 6a37e47...     ENH: renaming estimated variables from self._variable to self.variable_
-=======
->>>>>>> 2826ac7... removed the decode in dpgmm and removed return_log in eval
         return weights
 
     def _n_parameters(self):
@@ -890,11 +714,7 @@
 def _covar_mstep_diag(gmm, X, responsibilities, weighted_X_sum, norm,
                       min_covar):
     """Performing the covariance M step for diagonal cases"""
-<<<<<<< HEAD
     avg_X2 = np.dot(responsibilities.T, X * X) * norm
-=======
-    avg_X2 = np.dot(posteriors.T, X * X) * norm
->>>>>>> 6a37e47...     ENH: renaming estimated variables from self._variable to self.variable_
     avg_means2 = gmm.means_ ** 2
     avg_X_means = gmm.means_ * weighted_X_sum * norm
     return avg_X2 - 2 * avg_X_means + avg_means2 + min_covar
@@ -914,20 +734,12 @@
     n_features = X.shape[1]
     cv = np.empty((gmm.n_components, n_features, n_features))
     for c in xrange(gmm.n_components):
-<<<<<<< HEAD
         post = responsibilities[:, c]
         # Underflow Errors in doing post * X.T are  not important
         np.seterr(under='ignore')
         avg_cv = np.dot(post * X.T, X) / (post.sum() + 10 * EPS)
         mu = gmm.means_[c][np.newaxis]
         cv[c] = (avg_cv - np.dot(mu.T, mu) + min_covar * np.eye(n_features))
-=======
-        post = posteriors[:, c]
-        avg_cv = np.dot(post * X.T, X) / (post.sum() + 10 * INF_EPS)
-        mu = gmm.means_[c][np.newaxis]
-        cv[c] = (avg_cv - np.dot(mu.T, mu)
-                 + min_covar * np.eye(gmm.n_features))
->>>>>>> 6a37e47...     ENH: renaming estimated variables from self._variable to self.variable_
     return cv
 
 
@@ -936,38 +748,8 @@
     # Eq. 15 from K. Murphy, "Fitting a Conditional Linear Gaussian
     n_features = X.shape[1]
     avg_X2 = np.dot(X.T, X)
-<<<<<<< HEAD
     avg_means2 = np.dot(gmm.means_.T, weighted_X_sum)
     return (avg_X2 - avg_means2 + min_covar * np.eye(n_features)) / X.shape[0]
-=======
-    avg_means2 = np.dot(gmm.means_.T, gmm.means_)
-    return (avg_X2 - avg_means2 + min_covar * np.eye(gmm.n_features))
-
-
-def _covar_mstep_slow(gmm, X, posteriors, weighted_X_sum, norm, min_covar):
-    """Covariance optimization -- slow method"""
-    w = posteriors.sum(axis=0)
-    covars = np.zeros(gmm.covars_.shape)
-    for c in xrange(gmm.n_components):
-        mu = gmm.means_[c]
-        #cv = np.dot(mu.T, mu)
-        avg_X2 = np.zeros((gmm.n_features, gmm.n_features))
-        for t, o in enumerate(X):
-            avg_X2 += posteriors[t, c] * np.outer(o, o)
-        cv = (avg_X2 / w[c]
-              - 2 * np.outer(weighted_X_sum[c] / w[c], mu)
-              + np.outer(mu, mu)
-              + min_covar * np.eye(gmm.n_features))
-        if gmm.cvtype == 'spherical':
-            covars[c] = np.diag(cv).mean()
-        elif gmm.cvtype == 'diag':
-            covars[c] = np.diag(cv)
-        elif gmm.cvtype == 'full':
-            covars[c] = cv
-        elif gmm.cvtype == 'tied':
-            covars += cv / gmm.n_components
-    return covars
->>>>>>> 6a37e47...     ENH: renaming estimated variables from self._variable to self.variable_
 
 
 _covar_mstep_funcs = {'spherical': _covar_mstep_spherical,

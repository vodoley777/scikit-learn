--- conflicted
+++ resolved
@@ -264,11 +264,8 @@
                     max_lower_bound = lower_bound
                     best_params = self._get_parameters()
                     best_n_iter = n_iter
-<<<<<<< HEAD
                     best_lower_bounds = current_lower_bounds
-=======
                     self.converged_ = converged
->>>>>>> 612d93da
 
         # Should only warn about convergence if max_iter > 0, otherwise
         # the user is assumed to have used 0-iters initialization

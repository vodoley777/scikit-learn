.. include:: includes/big_toc_css.rst

.. _supervised-learning:

Supervised learning
-----------------------

.. toctree::

    modules/linear_model
    modules/lda_qda.rst
    modules/kernel_ridge.rst
    modules/svm
    modules/sgd
    modules/neighbors
    modules/gaussian_process
    modules/cross_decomposition.rst
    modules/naive_bayes
    modules/tree
    modules/ensemble
    modules/multiclass
    modules/feature_selection.rst
    modules/label_propagation.rst
    modules/isotonic.rst
<<<<<<< HEAD
    modules/calibration.rst
=======
    modules/earth.rst
>>>>>>> 0c6b121d
<|MERGE_RESOLUTION|>--- conflicted
+++ resolved
@@ -22,8 +22,5 @@
     modules/feature_selection.rst
     modules/label_propagation.rst
     modules/isotonic.rst
-<<<<<<< HEAD
-    modules/calibration.rst
-=======
     modules/earth.rst
->>>>>>> 0c6b121d
+    modules/calibration.rst
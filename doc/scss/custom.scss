/**
 * This is a general styling sheet.
 * It should be used for customizations that affect multiple pages.
 */

/* Global */

code.literal {
  border: 0;
}

/* Primary sidebar */

.bd-sidebar-primary {
  width: 22.5%;
  min-width: 16rem;

  // The version switcher button in the sidebar is ill-styled
  button.version-switcher__button {
    margin-bottom: unset;
    margin-left: 0.3rem;
    font-size: 1rem;
  }

  // The section navigation part is to close to the right boundary (originally an even
  // larger negative right margin was used)
  nav.bd-links {
    margin-right: -0.5rem;
  }
}

/* Article content */

.bd-article {
  h1 {
    font-weight: 500;
    margin-bottom: 2rem;
  }

  h2 {
    font-weight: 500;
    margin-bottom: 1.5rem;
  }

  // Avoid changing the aspect ratio of images; add some padding so that at least
  // there is some space between image and background in dark mode
  img {
    height: unset !important;
    padding: 1%;
  }
}

<<<<<<< HEAD
/* Dropdowns (sphinx-design) */
=======
  // Resize table of contents to make the top few levels of headings more visible
  li.toctree-l1 {
    padding-bottom: 0.5em;

    > a {
      font-size: 150%;
      font-weight: bold;
    }
  }

  li.toctree-l2,
  li.toctree-l3,
  li.toctree-l4 {
    margin-left: 15px;
  }

  // Override the pydata-sphinx-theme styling of .. topic:: directives
  div.topic,
  aside.topic {
    background-color: transparent;
    border: none;
    padding: 0;
    box-shadow: none !important;
>>>>>>> ed0e150a

details.sd-dropdown {
  &:hover > summary.sd-summary-title > a.headerlink {
    visibility: visible;
  }

  > summary.sd-summary-title > a.headerlink {
    font-size: 1rem;
  }
}

/* scikit-learn buttons */

a.btn {
  &.sk-btn-orange {
    background-color: var(--sk-orange-tint-1);
    color: black !important;

    &:hover {
      background-color: var(--sk-orange-tint-3);
    }
  }

  &.sk-btn-cyan {
    background-color: var(--sk-cyan-shades-2);
    color: white !important;

    &:hover {
      background-color: var(--sk-cyan-shades-1);
    }
  }
}<|MERGE_RESOLUTION|>--- conflicted
+++ resolved
@@ -48,11 +48,7 @@
     height: unset !important;
     padding: 1%;
   }
-}
 
-<<<<<<< HEAD
-/* Dropdowns (sphinx-design) */
-=======
   // Resize table of contents to make the top few levels of headings more visible
   li.toctree-l1 {
     padding-bottom: 0.5em;
@@ -68,15 +64,9 @@
   li.toctree-l4 {
     margin-left: 15px;
   }
+}
 
-  // Override the pydata-sphinx-theme styling of .. topic:: directives
-  div.topic,
-  aside.topic {
-    background-color: transparent;
-    border: none;
-    padding: 0;
-    box-shadow: none !important;
->>>>>>> ed0e150a
+/* Dropdowns (sphinx-design) */
 
 details.sd-dropdown {
   &:hover > summary.sd-summary-title > a.headerlink {

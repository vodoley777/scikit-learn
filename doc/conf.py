# -*- coding: utf-8 -*-
#
# scikit-learn documentation build configuration file, created by
# sphinx-quickstart on Fri Jan  8 09:13:42 2010.
#
# This file is execfile()d with the current directory set to its containing
# dir.
#
# Note that not all possible configuration values are present in this
# autogenerated file.
#
# All configuration values have a default; values that are commented out
# serve to show the default.

import sys
import os
import warnings
import re

# If extensions (or modules to document with autodoc) are in another
# directory, add these directories to sys.path here. If the directory
# is relative to the documentation root, use os.path.abspath to make it
# absolute, like shown here.
sys.path.insert(0, os.path.abspath('sphinxext'))

from github_link import make_linkcode_resolve
import sphinx_gallery

# -- General configuration ---------------------------------------------------

# Add any Sphinx extension module names here, as strings. They can be
# extensions coming with Sphinx (named 'sphinx.ext.*') or your custom ones.
extensions = [
    'sphinx.ext.autodoc', 'sphinx.ext.autosummary',
    'numpydoc',
    'sphinx.ext.linkcode', 'sphinx.ext.doctest',
    'sphinx.ext.intersphinx',
    'sphinx.ext.imgconverter',
    'sphinx_gallery.gen_gallery',
<<<<<<< HEAD
    'sphinx_issues',
    'custom_references_resolver',
    'display_html'
=======
    'sphinx_issues'
>>>>>>> 5a63c8b5
]

# this is needed for some reason...
# see https://github.com/numpy/numpydoc/issues/69
numpydoc_class_members_toctree = False


# For maths, use mathjax by default and svg if NO_MATHJAX env variable is set
# (useful for viewing the doc offline)
if os.environ.get('NO_MATHJAX'):
    extensions.append('sphinx.ext.imgmath')
    imgmath_image_format = 'svg'
else:
    extensions.append('sphinx.ext.mathjax')
    mathjax_path = ('https://cdn.jsdelivr.net/npm/mathjax@3/es5/'
                    'tex-chtml.js')

autodoc_default_options = {
    'members': True,
    'inherited-members': True
}

# Add any paths that contain templates here, relative to this directory.
templates_path = ['templates']

# generate autosummary even if no references
autosummary_generate = True

# The suffix of source filenames.
source_suffix = '.rst'

# The encoding of source files.
#source_encoding = 'utf-8'

# The master toctree document.
master_doc = 'contents'

# General information about the project.
project = 'scikit-learn'
copyright = '2007 - 2019, scikit-learn developers (BSD License)'

# The version info for the project you're documenting, acts as replacement for
# |version| and |release|, also used in various other places throughout the
# built documents.
#
# The short X.Y version.
import sklearn
version = sklearn.__version__
# The full version, including alpha/beta/rc tags.
release = sklearn.__version__

# The language for content autogenerated by Sphinx. Refer to documentation
# for a list of supported languages.
#language = None

# There are two options for replacing |today|: either, you set today to some
# non-false value, then it is used:
#today = ''
# Else, today_fmt is used as the format for a strftime call.
#today_fmt = '%B %d, %Y'

# List of patterns, relative to source directory, that match files and
# directories to ignore when looking for source files.
exclude_patterns = ['_build', 'templates', 'includes', 'themes']

# The reST default role (used for this markup: `text`) to use for all
# documents.
default_role = 'literal'

# If true, '()' will be appended to :func: etc. cross-reference text.
add_function_parentheses = False

# If true, the current module name will be prepended to all description
# unit titles (such as .. function::).
#add_module_names = True

# If true, sectionauthor and moduleauthor directives will be shown in the
# output. They are ignored by default.
#show_authors = False

# The name of the Pygments (syntax highlighting) style to use.
pygments_style = 'sphinx'

# A list of ignored prefixes for module index sorting.
#modindex_common_prefix = []


# -- Options for HTML output -------------------------------------------------

# The theme to use for HTML and HTML Help pages.  Major themes that come with
# Sphinx are currently 'default' and 'sphinxdoc'.
html_theme = 'scikit-learn-modern'

# Theme options are theme-specific and customize the look and feel of a theme
# further.  For a list of options available for each theme, see the
# documentation.
html_theme_options = {'google_analytics': True,
                      'mathjax_path': mathjax_path}

# Add any paths that contain custom themes here, relative to this directory.
html_theme_path = ['themes']


# The name for this set of Sphinx documents.  If None, it defaults to
# "<project> v<release> documentation".
#html_title = None

# A shorter title for the navigation bar.  Default is the same as html_title.
html_short_title = 'scikit-learn'

# The name of an image file (relative to this directory) to place at the top
# of the sidebar.
html_logo = 'logos/scikit-learn-logo-small.png'

# The name of an image file (within the static path) to use as favicon of the
# docs.  This file should be a Windows icon file (.ico) being 16x16 or 32x32
# pixels large.
html_favicon = 'logos/favicon.ico'

# Add any paths that contain custom static files (such as style sheets) here,
# relative to this directory. They are copied after the builtin static files,
# so a file named "default.css" will overwrite the builtin "default.css".
html_static_path = ['images']

# If not '', a 'Last updated on:' timestamp is inserted at every page bottom,
# using the given strftime format.
#html_last_updated_fmt = '%b %d, %Y'

# Custom sidebar templates, maps document names to template names.
#html_sidebars = {}

# Additional templates that should be rendered to pages, maps page names to
# template names.
html_additional_pages = {'index': 'index.html',
                         'documentation': 'documentation.html'}

# If false, no module index is generated.
html_domain_indices = False

# If false, no index is generated.
html_use_index = False

# If true, the index is split into individual pages for each letter.
#html_split_index = False

# If true, links to the reST sources are added to the pages.
#html_show_sourcelink = True

# If true, an OpenSearch description file will be output, and all pages will
# contain a <link> tag referring to it.  The value of this option must be the
# base URL from which the finished HTML is served.
#html_use_opensearch = ''

# If nonempty, this is the file name suffix for HTML files (e.g. ".xhtml").
#html_file_suffix = ''

# Output file base name for HTML help builder.
htmlhelp_basename = 'scikit-learndoc'


# -- Options for LaTeX output ------------------------------------------------
latex_elements = {
    # The paper size ('letterpaper' or 'a4paper').
    # 'papersize': 'letterpaper',

    # The font size ('10pt', '11pt' or '12pt').
    # 'pointsize': '10pt',

    # Additional stuff for the LaTeX preamble.
    'preamble': r"""
        \usepackage{amsmath}\usepackage{amsfonts}\usepackage{bm}
        \usepackage{morefloats}\usepackage{enumitem} \setlistdepth{10}
        """
}

# Grouping the document tree into LaTeX files. List of tuples
# (source start file, target name, title, author, documentclass
# [howto/manual]).
latex_documents = [('contents', 'user_guide.tex', 'scikit-learn user guide',
                    'scikit-learn developers', 'manual'), ]

# The name of an image file (relative to this directory) to place at the top of
# the title page.
latex_logo = "logos/scikit-learn-logo.png"

# Documents to append as an appendix to all manuals.
# latex_appendices = []

# If false, no module index is generated.
latex_domain_indices = False

trim_doctests_flags = True

# intersphinx configuration
intersphinx_mapping = {
    'python': ('https://docs.python.org/{.major}'.format(
        sys.version_info), None),
    'numpy': ('https://docs.scipy.org/doc/numpy/', None),
    'scipy': ('https://docs.scipy.org/doc/scipy/reference', None),
    'matplotlib': ('https://matplotlib.org/', None),
    'pandas': ('https://pandas.pydata.org/pandas-docs/stable/', None),
    'joblib': ('https://joblib.readthedocs.io/en/latest/', None),
}

if 'dev' in version:
    binder_branch = 'master'
else:
    match = re.match(r'^(\d+)\.(\d+)(?:\.\d+)?$', version)
    if match is None:
        raise ValueError(
            'Ill-formed version: {!r}. Expected either '
            "a version containing 'dev' "
            'or a version like X.Y or X.Y.Z.'.format(version))

    major, minor = match.groups()
    binder_branch = '{}.{}.X'.format(major, minor)

sphinx_gallery_conf = {
    'doc_module': 'sklearn',
    'backreferences_dir': os.path.join('modules', 'generated'),
    'show_memory': True,
    'reference_url': {
        'sklearn': None},
    'examples_dirs': ['../examples'],
    'gallery_dirs': ['auto_examples'],
    'binder': {
        'org': 'scikit-learn',
        'repo': 'scikit-learn',
        'binderhub_url': 'https://mybinder.org',
        'branch': binder_branch,
        'dependencies': './binder/requirements.txt',
        'use_jupyter_lab': True
    }
}


# The following dictionary contains the information used to create the
# thumbnails for the front page of the scikit-learn home page.
# key: first image in set
# values: (number of plot in set, height of thumbnail)
carousel_thumbs = {'sphx_glr_plot_classifier_comparison_001.png': 600}


# enable experimental module so that experimental estimators can be
# discovered properly by sphinx
from sklearn.experimental import enable_hist_gradient_boosting  # noqa
from sklearn.experimental import enable_iterative_imputer  # noqa


def make_carousel_thumbs(app, exception):
    """produces the final resized carousel images"""
    if exception is not None:
        return
    print('Preparing carousel images')

    image_dir = os.path.join(app.builder.outdir, '_images')
    for glr_plot, max_width in carousel_thumbs.items():
        image = os.path.join(image_dir, glr_plot)
        if os.path.exists(image):
            c_thumb = os.path.join(image_dir, glr_plot[:-4] + '_carousel.png')
            sphinx_gallery.gen_rst.scale_image(image, c_thumb, max_width, 190)


# Config for sphinx_issues

# we use the issues path for PRs since the issues URL will forward
issues_github_path = 'scikit-learn/scikit-learn'


def setup(app):
    # to hide/show the prompt in code examples:
    app.connect('build-finished', make_carousel_thumbs)


# The following is used by sphinx.ext.linkcode to provide links to github
linkcode_resolve = make_linkcode_resolve('sklearn',
                                         'https://github.com/scikit-learn/'
                                         'scikit-learn/blob/{revision}/'
                                         '{package}/{path}#L{lineno}')

warnings.filterwarnings("ignore", category=UserWarning,
                        message='Matplotlib is currently using agg, which is a'
                                ' non-GUI backend, so cannot show the figure.')

# Reduces the output of estimators
sklearn.set_config(print_changed_only=True)<|MERGE_RESOLUTION|>--- conflicted
+++ resolved
@@ -37,13 +37,8 @@
     'sphinx.ext.intersphinx',
     'sphinx.ext.imgconverter',
     'sphinx_gallery.gen_gallery',
-<<<<<<< HEAD
     'sphinx_issues',
-    'custom_references_resolver',
     'display_html'
-=======
-    'sphinx_issues'
->>>>>>> 5a63c8b5
 ]
 
 # this is needed for some reason...

--- conflicted
+++ resolved
@@ -67,11 +67,7 @@
 # built documents.
 #
 # The short X.Y version.
-<<<<<<< HEAD
-version = '0.12'
-=======
 version = '0.13'
->>>>>>> 86e8b0d2
 # The full version, including alpha/beta/rc tags.
 import sklearn
 release = sklearn.__version__

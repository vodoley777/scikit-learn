--- conflicted
+++ resolved
@@ -25,14 +25,8 @@
           - name: cirrus-arm
             update_script_args: "--select-tag arm"
             additional_commit_message: "[cirrus arm]"
-<<<<<<< HEAD
-          - name: pypy
-            update_script_args: "--select-tag pypy"
-            additional_commit_message: "[pypy]"
           - name: array API
             update_scrupt_args: "--select-tag gpu"
-=======
->>>>>>> abbaed32
 
     steps:
       - uses: actions/checkout@v4

# simple makefile to simplify repetitive build env management tasks under posix

# caution: testing won't work on windows, see README

PYTHON ?= python
CYTHON ?= cython
PYTEST ?= pytest
CTAGS ?= ctags

# skip doctests on 32bit python
BITS := $(shell python -c 'import struct; print(8 * struct.calcsize("P"))')

all: clean inplace test

clean-ctags:
	rm -f tags

clean: clean-ctags
	$(PYTHON) setup.py clean
	rm -rf dist

in: inplace # just a shortcut
inplace:
	$(PYTHON) setup.py build_ext -i

test-code: in
	$(PYTEST) --showlocals -v sklearn
test-sphinxext:
	$(PYTEST) --showlocals -v doc/sphinxext/
test-doc:
ifeq ($(BITS),64)
	$(PYTEST) $(shell find doc -name '*.rst' | sort)
endif

test-coverage:
	rm -rf coverage .coverage
<<<<<<< HEAD
	$(PYTEST) sklearn --showlocals -v --cov=sklearn
=======
	$(PYTEST) sklearn --showlocals -v --cov=sklearn --cov-report=html:coverage
>>>>>>> a3f5eeb3

test: test-code test-sphinxext test-doc

trailing-spaces:
	find sklearn -name "*.py" -exec perl -pi -e 's/[ \t]*$$//' {} \;

cython:
	python setup.py build_src

ctags:
	# make tags for symbol based navigation in emacs and vim
	# Install with: sudo apt-get install exuberant-ctags
	$(CTAGS) --python-kinds=-i -R sklearn

doc: inplace
	$(MAKE) -C doc html

doc-noplot: inplace
	$(MAKE) -C doc html-noplot

code-analysis:
	flake8 sklearn | grep -v __init__ | grep -v external
	pylint -E -i y sklearn/ -d E1103,E0611,E1101

flake8-diff:
	./build_tools/travis/flake8_diff.sh<|MERGE_RESOLUTION|>--- conflicted
+++ resolved
@@ -34,11 +34,7 @@
 
 test-coverage:
 	rm -rf coverage .coverage
-<<<<<<< HEAD
-	$(PYTEST) sklearn --showlocals -v --cov=sklearn
-=======
 	$(PYTEST) sklearn --showlocals -v --cov=sklearn --cov-report=html:coverage
->>>>>>> a3f5eeb3
 
 test: test-code test-sphinxext test-doc
 

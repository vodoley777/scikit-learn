#! /usr/bin/env python
#
# Copyright (C) 2007-2009 Cournapeau David <cournape@gmail.com>
#               2010 Fabian Pedregosa <fabian.pedregosa@inria.fr>
# License: 3-clause BSD

import sys
import os
from os.path import join
import platform
import shutil

from setuptools import Command, Extension, setup
from setuptools.command.build_ext import build_ext

import traceback
import importlib

try:
    import builtins
except ImportError:
    # Python 2 compat: just to be able to declare that Python >=3.8 is needed.
    import __builtin__ as builtins

# This is a bit (!) hackish: we are setting a global variable so that the main
# sklearn __init__ can detect if it is being loaded by the setup routine, to
# avoid attempting to load components that aren't built yet.
# TODO: can this be simplified or removed since the switch to setuptools
# away from numpy.distutils?
builtins.__SKLEARN_SETUP__ = True


DISTNAME = "scikit-learn"
DESCRIPTION = "A set of python modules for machine learning and data mining"
with open("README.rst") as f:
    LONG_DESCRIPTION = f.read()
MAINTAINER = "Andreas Mueller"
MAINTAINER_EMAIL = "amueller@ais.uni-bonn.de"
URL = "http://scikit-learn.org"
DOWNLOAD_URL = "https://pypi.org/project/scikit-learn/#files"
LICENSE = "new BSD"
PROJECT_URLS = {
    "Bug Tracker": "https://github.com/scikit-learn/scikit-learn/issues",
    "Documentation": "https://scikit-learn.org/stable/documentation.html",
    "Source Code": "https://github.com/scikit-learn/scikit-learn",
}

# We can actually import a restricted version of sklearn that
# does not need the compiled code
import sklearn  # noqa
import sklearn._min_dependencies as min_deps  # noqa
from sklearn._build_utils import _check_cython_version  # noqa
from sklearn.externals._packaging.version import parse as parse_version  # noqa


VERSION = sklearn.__version__

# See: https://numpy.org/doc/stable/reference/c-api/deprecations.html
DEFINE_MACRO_NUMPY_C_API = (
    "NPY_NO_DEPRECATED_API",
    "NPY_1_7_API_VERSION",
)

# XXX: add new extensions to this list when they
# are not using the old NumPy C API (i.e. version 1.7)
# TODO: when Cython>=3.0 is used, make sure all Cython extensions
# use the newest NumPy C API by `#defining` `NPY_NO_DEPRECATED_API` to be
# `NPY_1_7_API_VERSION`, and remove this list.
# See: https://github.com/cython/cython/blob/1777f13461f971d064bd1644b02d92b350e6e7d1/docs/src/userguide/migrating_to_cy30.rst#numpy-c-api # noqa
USE_NEWEST_NUMPY_C_API = (
    "sklearn.__check_build._check_build",
    "sklearn._loss._loss",
    "sklearn.cluster._dbscan_inner",
    "sklearn.cluster._hierarchical_fast",
    "sklearn.cluster._k_means_common",
    "sklearn.cluster._k_means_lloyd",
    "sklearn.cluster._k_means_elkan",
    "sklearn.cluster._k_means_minibatch",
    "sklearn.datasets._svmlight_format_fast",
    "sklearn.decomposition._cdnmf_fast",
<<<<<<< HEAD
    "sklearn.decomposition._online_lda_fast",
=======
    "sklearn.ensemble._gradient_boosting",
>>>>>>> cfd428af
    "sklearn.ensemble._hist_gradient_boosting._gradient_boosting",
    "sklearn.ensemble._hist_gradient_boosting.histogram",
    "sklearn.ensemble._hist_gradient_boosting.splitting",
    "sklearn.ensemble._hist_gradient_boosting._binning",
    "sklearn.ensemble._hist_gradient_boosting._predictor",
    "sklearn.ensemble._hist_gradient_boosting._bitset",
    "sklearn.ensemble._hist_gradient_boosting.common",
    "sklearn.ensemble._hist_gradient_boosting.utils",
    "sklearn.feature_extraction._hashing_fast",
    "sklearn.linear_model._sag_fast",
    "sklearn.linear_model._sgd_fast",
    "sklearn.manifold._barnes_hut_tsne",
    "sklearn.manifold._utils",
    "sklearn.metrics.cluster._expected_mutual_info_fast",
    "sklearn.metrics._pairwise_distances_reduction._datasets_pair",
    "sklearn.metrics._pairwise_distances_reduction._middle_term_computer",
    "sklearn.metrics._pairwise_distances_reduction._base",
    "sklearn.metrics._pairwise_distances_reduction._argkmin",
    "sklearn.metrics._pairwise_distances_reduction._radius_neighbors",
    "sklearn.metrics._pairwise_fast",
    "sklearn.neighbors._ball_tree",
    "sklearn.neighbors._kd_tree",
    "sklearn.neighbors._partition_nodes",
    "sklearn.neighbors._quad_tree",
    "sklearn.svm._liblinear",
    "sklearn.svm._libsvm",
    "sklearn.svm._libsvm_sparse",
    "sklearn.tree._splitter",
    "sklearn.tree._utils",
    "sklearn.utils._cython_blas",
    "sklearn.utils._fast_dict",
    "sklearn.utils._openmp_helpers",
    "sklearn.utils._weight_vector",
    "sklearn.utils._random",
    "sklearn.utils._logistic_sigmoid",
    "sklearn.utils._readonly_array_wrapper",
    "sklearn.utils._typedefs",
    "sklearn.utils._heap",
    "sklearn.utils._sorting",
    "sklearn.utils._vector_sentinel",
    "sklearn.utils._isfinite",
    "sklearn.utils.murmurhash",
    "sklearn.svm._newrand",
    "sklearn._isotonic",
)


# Custom clean command to remove build artifacts


class CleanCommand(Command):
    description = "Remove build artifacts from the source tree"

    user_options = []

    def initialize_options(self):
        pass

    def finalize_options(self):
        pass

    def run(self):
        # Remove c files if we are not within a sdist package
        cwd = os.path.abspath(os.path.dirname(__file__))
        remove_c_files = not os.path.exists(os.path.join(cwd, "PKG-INFO"))
        if remove_c_files:
            print("Will remove generated .c files")
        if os.path.exists("build"):
            shutil.rmtree("build")
        for dirpath, dirnames, filenames in os.walk("sklearn"):
            for filename in filenames:
                if any(
                    filename.endswith(suffix)
                    for suffix in (".so", ".pyd", ".dll", ".pyc")
                ):
                    os.unlink(os.path.join(dirpath, filename))
                    continue
                extension = os.path.splitext(filename)[1]
                if remove_c_files and extension in [".c", ".cpp"]:
                    pyx_file = str.replace(filename, extension, ".pyx")
                    if os.path.exists(os.path.join(dirpath, pyx_file)):
                        os.unlink(os.path.join(dirpath, filename))
            for dirname in dirnames:
                if dirname == "__pycache__":
                    shutil.rmtree(os.path.join(dirpath, dirname))


# Custom build_ext command to set OpenMP compile flags depending on os and
# compiler. Also makes it possible to set the parallelism level via
# and environment variable (useful for the wheel building CI).
# build_ext has to be imported after setuptools


class build_ext_subclass(build_ext):
    def finalize_options(self):
        build_ext.finalize_options(self)
        if self.parallel is None:
            # Do not override self.parallel if already defined by
            # command-line flag (--parallel or -j)

            parallel = os.environ.get("SKLEARN_BUILD_PARALLEL")
            if parallel:
                self.parallel = int(parallel)
        if self.parallel:
            print("setting parallel=%d " % self.parallel)

    def build_extensions(self):
        from sklearn._build_utils.openmp_helpers import get_openmp_flag

        for ext in self.extensions:
            if ext.name in USE_NEWEST_NUMPY_C_API:
                print(f"Using newest NumPy C API for extension {ext.name}")
                ext.define_macros.append(DEFINE_MACRO_NUMPY_C_API)
            else:
                print(f"Using old NumPy C API (version 1.7) for extension {ext.name}")

        if sklearn._OPENMP_SUPPORTED:
            openmp_flag = get_openmp_flag(self.compiler)

            for e in self.extensions:
                e.extra_compile_args += openmp_flag
                e.extra_link_args += openmp_flag

        build_ext.build_extensions(self)

    def run(self):
        # Specifying `build_clib` allows running `python setup.py develop`
        # fully from a fresh clone.
        self.run_command("build_clib")
        build_ext.run(self)


cmdclass = {
    "clean": CleanCommand,
    "build_ext": build_ext_subclass,
}


def check_package_status(package, min_version):
    """
    Returns a dictionary containing a boolean specifying whether given package
    is up-to-date, along with the version string (empty string if
    not installed).
    """
    package_status = {}
    try:
        module = importlib.import_module(package)
        package_version = module.__version__
        package_status["up_to_date"] = parse_version(package_version) >= parse_version(
            min_version
        )
        package_status["version"] = package_version
    except ImportError:
        traceback.print_exc()
        package_status["up_to_date"] = False
        package_status["version"] = ""

    req_str = "scikit-learn requires {} >= {}.\n".format(package, min_version)

    instructions = (
        "Installation instructions are available on the "
        "scikit-learn website: "
        "http://scikit-learn.org/stable/install.html\n"
    )

    if package_status["up_to_date"] is False:
        if package_status["version"]:
            raise ImportError(
                "Your installation of {} {} is out-of-date.\n{}{}".format(
                    package, package_status["version"], req_str, instructions
                )
            )
        else:
            raise ImportError(
                "{} is not installed.\n{}{}".format(package, req_str, instructions)
            )


extension_config = {
    "__check_build": [
        {"sources": ["_check_build.pyx"]},
    ],
    "": [
        {"sources": ["_isotonic.pyx"], "include_np": True},
    ],
    "_loss": [
        {"sources": ["_loss.pyx.tp"], "include_np": True},
    ],
    "cluster": [
        {"sources": ["_dbscan_inner.pyx"], "language": "c++", "include_np": True},
        {"sources": ["_hierarchical_fast.pyx"], "language": "c++", "include_np": True},
        {"sources": ["_k_means_common.pyx"], "include_np": True},
        {"sources": ["_k_means_lloyd.pyx"], "include_np": True},
        {"sources": ["_k_means_elkan.pyx"], "include_np": True},
        {"sources": ["_k_means_minibatch.pyx"], "include_np": True},
    ],
    "datasets": [
        {
            "sources": ["_svmlight_format_fast.pyx"],
            "include_np": True,
            "compile_for_pypy": False,
        }
    ],
    "decomposition": [
        {"sources": ["_online_lda_fast.pyx"], "include_np": True},
        {"sources": ["_cdnmf_fast.pyx"], "include_np": True},
    ],
    "ensemble": [
        {"sources": ["_gradient_boosting.pyx"], "include_np": True},
    ],
    "ensemble._hist_gradient_boosting": [
        {"sources": ["_gradient_boosting.pyx"], "include_np": True},
        {"sources": ["histogram.pyx"], "include_np": True},
        {"sources": ["splitting.pyx"], "include_np": True},
        {"sources": ["_binning.pyx"], "include_np": True},
        {"sources": ["_predictor.pyx"], "include_np": True},
        {"sources": ["_bitset.pyx"], "include_np": True},
        {"sources": ["common.pyx"], "include_np": True},
        {"sources": ["utils.pyx"], "include_np": True},
    ],
    "feature_extraction": [
        {"sources": ["_hashing_fast.pyx"], "language": "c++", "include_np": True},
    ],
    "linear_model": [
        {"sources": ["_cd_fast.pyx"], "include_np": True},
        {"sources": ["_sgd_fast.pyx"], "include_np": True},
        {"sources": ["_sag_fast.pyx.tp"], "include_np": True},
    ],
    "manifold": [
        {"sources": ["_utils.pyx"], "include_np": True},
        {"sources": ["_barnes_hut_tsne.pyx"], "include_np": True},
    ],
    "metrics": [
        {"sources": ["_pairwise_fast.pyx"], "include_np": True},
        {
            "sources": ["_dist_metrics.pyx.tp", "_dist_metrics.pxd.tp"],
            "include_np": True,
        },
    ],
    "metrics.cluster": [
        {"sources": ["_expected_mutual_info_fast.pyx"], "include_np": True},
    ],
    "metrics._pairwise_distances_reduction": [
        {
            "sources": ["_datasets_pair.pyx.tp", "_datasets_pair.pxd.tp"],
            "language": "c++",
            "include_np": True,
            "extra_compile_args": ["-std=c++11"],
        },
        {
            "sources": ["_middle_term_computer.pyx.tp", "_middle_term_computer.pxd.tp"],
            "language": "c++",
            "include_np": True,
            "extra_compile_args": ["-std=c++11"],
        },
        {
            "sources": ["_base.pyx.tp", "_base.pxd.tp"],
            "language": "c++",
            "include_np": True,
            "extra_compile_args": ["-std=c++11"],
        },
        {
            "sources": ["_argkmin.pyx.tp", "_argkmin.pxd.tp"],
            "language": "c++",
            "include_np": True,
            "extra_compile_args": ["-std=c++11"],
        },
        {
            "sources": ["_radius_neighbors.pyx.tp", "_radius_neighbors.pxd.tp"],
            "language": "c++",
            "include_np": True,
            "extra_compile_args": ["-std=c++11"],
        },
    ],
    "preprocessing": [
        {"sources": ["_csr_polynomial_expansion.pyx"], "include_np": True},
    ],
    "neighbors": [
        {"sources": ["_ball_tree.pyx"], "include_np": True},
        {"sources": ["_kd_tree.pyx"], "include_np": True},
        {"sources": ["_partition_nodes.pyx"], "language": "c++", "include_np": True},
        {"sources": ["_quad_tree.pyx"], "include_np": True},
    ],
    "svm": [
        {
            "sources": ["_newrand.pyx"],
            "include_np": True,
            "include_dirs": [join("src", "newrand")],
            "language": "c++",
            # Use C++11 random number generator fix
            "extra_compile_args": ["-std=c++11"],
        },
        {
            "sources": ["_libsvm.pyx"],
            "depends": [
                join("src", "libsvm", "libsvm_helper.c"),
                join("src", "libsvm", "libsvm_template.cpp"),
                join("src", "libsvm", "svm.cpp"),
                join("src", "libsvm", "svm.h"),
                join("src", "newrand", "newrand.h"),
            ],
            "include_dirs": [
                join("src", "libsvm"),
                join("src", "newrand"),
            ],
            "libraries": ["libsvm-skl"],
            "extra_link_args": ["-lstdc++"],
            "include_np": True,
        },
        {
            "sources": ["_liblinear.pyx"],
            "libraries": ["liblinear-skl"],
            "include_dirs": [
                join("src", "liblinear"),
                join("src", "newrand"),
                join("..", "utils"),
            ],
            "include_np": True,
            "depends": [
                join("src", "liblinear", "tron.h"),
                join("src", "liblinear", "linear.h"),
                join("src", "liblinear", "liblinear_helper.c"),
                join("src", "newrand", "newrand.h"),
            ],
            "extra_link_args": ["-lstdc++"],
        },
        {
            "sources": ["_libsvm_sparse.pyx"],
            "libraries": ["libsvm-skl"],
            "include_dirs": [
                join("src", "libsvm"),
                join("src", "newrand"),
            ],
            "include_np": True,
            "depends": [
                join("src", "libsvm", "svm.h"),
                join("src", "newrand", "newrand.h"),
                join("src", "libsvm", "libsvm_sparse_helper.c"),
            ],
            "extra_link_args": ["-lstdc++"],
        },
    ],
    "tree": [
        {
            "sources": ["_tree.pyx"],
            "language": "c++",
            "include_np": True,
            "optimization_level": "O3",
        },
        {"sources": ["_splitter.pyx"], "include_np": True, "optimization_level": "O3"},
        {"sources": ["_criterion.pyx"], "include_np": True, "optimization_level": "O3"},
        {"sources": ["_utils.pyx"], "include_np": True, "optimization_level": "O3"},
    ],
    "utils": [
        {"sources": ["sparsefuncs_fast.pyx"], "include_np": True},
        {"sources": ["_cython_blas.pyx"]},
        {"sources": ["arrayfuncs.pyx"], "include_np": True},
        {
            "sources": ["murmurhash.pyx", join("src", "MurmurHash3.cpp")],
            "include_dirs": ["src"],
            "include_np": True,
        },
        {"sources": ["_fast_dict.pyx"], "language": "c++", "include_np": True},
        {"sources": ["_fast_dict.pyx"], "language": "c++", "include_np": True},
        {"sources": ["_openmp_helpers.pyx"]},
        {"sources": ["_seq_dataset.pyx.tp", "_seq_dataset.pxd.tp"], "include_np": True},
        {
            "sources": ["_weight_vector.pyx.tp", "_weight_vector.pxd.tp"],
            "include_np": True,
        },
        {"sources": ["_random.pyx"], "include_np": True},
        {"sources": ["_logistic_sigmoid.pyx"], "include_np": True},
        {"sources": ["_readonly_array_wrapper.pyx"], "include_np": True},
        {"sources": ["_typedefs.pyx"], "include_np": True},
        {"sources": ["_heap.pyx"], "include_np": True},
        {"sources": ["_sorting.pyx"], "include_np": True},
        {"sources": ["_vector_sentinel.pyx"], "language": "c++", "include_np": True},
        {"sources": ["_isfinite.pyx"]},
    ],
}

# Paths in `libraries` must be relative to the root directory because `libraries` is
# passed directly to `setup`
libraries = [
    (
        "libsvm-skl",
        {
            "sources": [
                join("sklearn", "svm", "src", "libsvm", "libsvm_template.cpp"),
            ],
            "depends": [
                join("sklearn", "svm", "src", "libsvm", "svm.cpp"),
                join("sklearn", "svm", "src", "libsvm", "svm.h"),
                join("sklearn", "svm", "src", "newrand", "newrand.h"),
            ],
            # Use C++11 to use the random number generator fix
            "extra_compiler_args": ["-std=c++11"],
            "extra_link_args": ["-lstdc++"],
        },
    ),
    (
        "liblinear-skl",
        {
            "sources": [
                join("sklearn", "svm", "src", "liblinear", "linear.cpp"),
                join("sklearn", "svm", "src", "liblinear", "tron.cpp"),
            ],
            "depends": [
                join("sklearn", "svm", "src", "liblinear", "linear.h"),
                join("sklearn", "svm", "src", "liblinear", "tron.h"),
                join("sklearn", "svm", "src", "newrand", "newrand.h"),
            ],
            # Use C++11 to use the random number generator fix
            "extra_compiler_args": ["-std=c++11"],
            "extra_link_args": ["-lstdc++"],
        },
    ),
]


def configure_extension_modules():
    # Skip cythonization as we do not want to include the generated
    # C/C++ files in the release tarballs as they are not necessarily
    # forward compatible with future versions of Python for instance.
    if "sdist" in sys.argv or "--help" in sys.argv:
        return []

    from sklearn._build_utils import cythonize_extensions
    from sklearn._build_utils import gen_from_templates
    import numpy

    is_pypy = platform.python_implementation() == "PyPy"
    np_include = numpy.get_include()
    default_optimization_level = "O2"

    if os.name == "posix":
        default_libraries = ["m"]
    else:
        default_libraries = []

    default_extra_compile_args = []
    build_with_debug_symbols = (
        os.environ.get("SKLEARN_BUILD_ENABLE_DEBUG_SYMBOLS", "0") != "0"
    )
    if os.name == "posix":
        if build_with_debug_symbols:
            default_extra_compile_args.append("-g")
        else:
            # Setting -g0 will strip symbols, reducing the binary size of extensions
            default_extra_compile_args.append("-g0")

    cython_exts = []
    for submodule, extensions in extension_config.items():
        submodule_parts = submodule.split(".")
        parent_dir = join("sklearn", *submodule_parts)
        for extension in extensions:
            if is_pypy and not extension.get("compile_for_pypy", True):
                continue

            # Generate files with Tempita
            tempita_sources = []
            sources = []
            for source in extension["sources"]:
                source = join(parent_dir, source)
                new_source_path, path_ext = os.path.splitext(source)

                if path_ext != ".tp":
                    sources.append(source)
                    continue

                # `source` is a Tempita file
                tempita_sources.append(source)

                # Do not include pxd files that were generated by tempita
                if os.path.splitext(new_source_path)[-1] == ".pxd":
                    continue
                sources.append(new_source_path)

            gen_from_templates(tempita_sources)

            # By convention, our extensions always use the name of the first source
            source_name = os.path.splitext(os.path.basename(sources[0]))[0]
            if submodule:
                name_parts = ["sklearn", submodule, source_name]
            else:
                name_parts = ["sklearn", source_name]
            name = ".".join(name_parts)

            # Make paths start from the root directory
            include_dirs = [
                join(parent_dir, include_dir)
                for include_dir in extension.get("include_dirs", [])
            ]
            if extension.get("include_np", False):
                include_dirs.append(np_include)

            depends = [
                join(parent_dir, depend) for depend in extension.get("depends", [])
            ]

            extra_compile_args = (
                extension.get("extra_compile_args", []) + default_extra_compile_args
            )
            optimization_level = extension.get(
                "optimization_level", default_optimization_level
            )
            if os.name == "posix":
                extra_compile_args.append(f"-{optimization_level}")
            else:
                extra_compile_args.append(f"/{optimization_level}")

            libraries_ext = extension.get("libraries", []) + default_libraries

            new_ext = Extension(
                name=name,
                sources=sources,
                language=extension.get("language", None),
                include_dirs=include_dirs,
                libraries=libraries_ext,
                depends=depends,
                extra_link_args=extension.get("extra_link_args", None),
                extra_compile_args=extra_compile_args,
            )
            cython_exts.append(new_ext)

    return cythonize_extensions(cython_exts)


def setup_package():
    python_requires = ">=3.8"
    required_python_version = (3, 8)

    metadata = dict(
        name=DISTNAME,
        maintainer=MAINTAINER,
        maintainer_email=MAINTAINER_EMAIL,
        description=DESCRIPTION,
        license=LICENSE,
        url=URL,
        download_url=DOWNLOAD_URL,
        project_urls=PROJECT_URLS,
        version=VERSION,
        long_description=LONG_DESCRIPTION,
        classifiers=[
            "Intended Audience :: Science/Research",
            "Intended Audience :: Developers",
            "License :: OSI Approved :: BSD License",
            "Programming Language :: C",
            "Programming Language :: Python",
            "Topic :: Software Development",
            "Topic :: Scientific/Engineering",
            "Development Status :: 5 - Production/Stable",
            "Operating System :: Microsoft :: Windows",
            "Operating System :: POSIX",
            "Operating System :: Unix",
            "Operating System :: MacOS",
            "Programming Language :: Python :: 3",
            "Programming Language :: Python :: 3.8",
            "Programming Language :: Python :: 3.9",
            "Programming Language :: Python :: 3.10",
            "Programming Language :: Python :: 3.11",
            "Programming Language :: Python :: Implementation :: CPython",
            "Programming Language :: Python :: Implementation :: PyPy",
        ],
        cmdclass=cmdclass,
        python_requires=python_requires,
        install_requires=min_deps.tag_to_packages["install"],
        package_data={"": ["*.csv", "*.gz", "*.txt", "*.pxd", "*.rst", "*.jpg"]},
        zip_safe=False,  # the package can run out of an .egg file
        extras_require={
            key: min_deps.tag_to_packages[key]
            for key in ["examples", "docs", "tests", "benchmark"]
        },
    )

    commands = [arg for arg in sys.argv[1:] if not arg.startswith("-")]
    if not all(
        command in ("egg_info", "dist_info", "clean", "check") for command in commands
    ):
        if sys.version_info < required_python_version:
            required_version = "%d.%d" % required_python_version
            raise RuntimeError(
                "Scikit-learn requires Python %s or later. The current"
                " Python version is %s installed in %s."
                % (required_version, platform.python_version(), sys.executable)
            )

        check_package_status("numpy", min_deps.NUMPY_MIN_VERSION)
        check_package_status("scipy", min_deps.SCIPY_MIN_VERSION)

        _check_cython_version()
        metadata["ext_modules"] = configure_extension_modules()
        metadata["libraries"] = libraries
    setup(**metadata)


if __name__ == "__main__":
    setup_package()<|MERGE_RESOLUTION|>--- conflicted
+++ resolved
@@ -78,11 +78,8 @@
     "sklearn.cluster._k_means_minibatch",
     "sklearn.datasets._svmlight_format_fast",
     "sklearn.decomposition._cdnmf_fast",
-<<<<<<< HEAD
     "sklearn.decomposition._online_lda_fast",
-=======
     "sklearn.ensemble._gradient_boosting",
->>>>>>> cfd428af
     "sklearn.ensemble._hist_gradient_boosting._gradient_boosting",
     "sklearn.ensemble._hist_gradient_boosting.histogram",
     "sklearn.ensemble._hist_gradient_boosting.splitting",

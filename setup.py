#! /usr/bin/env python
#
# Copyright (C) 2007-2009 Cournapeau David <cournape@gmail.com>
#               2010 Fabian Pedregosa <fabian.pedregosa@inria.fr>
# License: 3-clause BSD

import sys
import os
from os.path import join
import platform
import shutil

from setuptools import Command, Extension, setup
from setuptools.command.build_ext import build_ext

import traceback
import importlib

try:
    import builtins
except ImportError:
    # Python 2 compat: just to be able to declare that Python >=3.8 is needed.
    import __builtin__ as builtins

# This is a bit (!) hackish: we are setting a global variable so that the main
# sklearn __init__ can detect if it is being loaded by the setup routine, to
# avoid attempting to load components that aren't built yet.
# TODO: can this be simplified or removed since the switch to setuptools
# away from numpy.distutils?
builtins.__SKLEARN_SETUP__ = True


DISTNAME = "scikit-learn"
DESCRIPTION = "A set of python modules for machine learning and data mining"
with open("README.rst") as f:
    LONG_DESCRIPTION = f.read()
MAINTAINER = "Andreas Mueller"
MAINTAINER_EMAIL = "amueller@ais.uni-bonn.de"
URL = "http://scikit-learn.org"
DOWNLOAD_URL = "https://pypi.org/project/scikit-learn/#files"
LICENSE = "new BSD"
PROJECT_URLS = {
    "Bug Tracker": "https://github.com/scikit-learn/scikit-learn/issues",
    "Documentation": "https://scikit-learn.org/stable/documentation.html",
    "Source Code": "https://github.com/scikit-learn/scikit-learn",
}

# We can actually import a restricted version of sklearn that
# does not need the compiled code
import sklearn  # noqa
import sklearn._min_dependencies as min_deps  # noqa
from sklearn._build_utils import _check_cython_version  # noqa
from sklearn.externals._packaging.version import parse as parse_version  # noqa


VERSION = sklearn.__version__

# See: https://numpy.org/doc/stable/reference/c-api/deprecations.html
DEFINE_MACRO_NUMPY_C_API = (
    "NPY_NO_DEPRECATED_API",
    "NPY_1_7_API_VERSION",
)

# XXX: add new extensions to this list when they
# are not using the old NumPy C API (i.e. version 1.7)
# TODO: when Cython>=3.0 is used, make sure all Cython extensions
# use the newest NumPy C API by `#defining` `NPY_NO_DEPRECATED_API` to be
# `NPY_1_7_API_VERSION`, and remove this list.
# See: https://github.com/cython/cython/blob/1777f13461f971d064bd1644b02d92b350e6e7d1/docs/src/userguide/migrating_to_cy30.rst#numpy-c-api # noqa
USE_NEWEST_NUMPY_C_API = (
    "sklearn.__check_build._check_build",
    "sklearn._loss._loss",
    "sklearn._isotonic",
    "sklearn.cluster._dbscan_inner",
    "sklearn.cluster._hierarchical_fast",
    "sklearn.cluster._k_means_common",
    "sklearn.cluster._k_means_lloyd",
    "sklearn.cluster._k_means_elkan",
    "sklearn.cluster._k_means_minibatch",
    "sklearn.datasets._svmlight_format_fast",
    "sklearn.decomposition._cdnmf_fast",
    "sklearn.decomposition._online_lda_fast",
    "sklearn.ensemble._gradient_boosting",
    "sklearn.ensemble._hist_gradient_boosting._gradient_boosting",
    "sklearn.ensemble._hist_gradient_boosting.histogram",
    "sklearn.ensemble._hist_gradient_boosting.splitting",
    "sklearn.ensemble._hist_gradient_boosting._binning",
    "sklearn.ensemble._hist_gradient_boosting._predictor",
    "sklearn.ensemble._hist_gradient_boosting._bitset",
    "sklearn.ensemble._hist_gradient_boosting.common",
    "sklearn.ensemble._hist_gradient_boosting.utils",
    "sklearn.feature_extraction._hashing_fast",
    "sklearn.linear_model._sag_fast",
    "sklearn.linear_model._sgd_fast",
    "sklearn.manifold._barnes_hut_tsne",
    "sklearn.manifold._utils",
    "sklearn.metrics.cluster._expected_mutual_info_fast",
    "sklearn.metrics._pairwise_distances_reduction._datasets_pair",
    "sklearn.metrics._pairwise_distances_reduction._middle_term_computer",
    "sklearn.metrics._pairwise_distances_reduction._base",
    "sklearn.metrics._pairwise_distances_reduction._argkmin",
    "sklearn.metrics._pairwise_distances_reduction._radius_neighbors",
    "sklearn.metrics._pairwise_fast",
    "sklearn.neighbors._ball_tree",
    "sklearn.neighbors._kd_tree",
    "sklearn.neighbors._partition_nodes",
    "sklearn.neighbors._quad_tree",
    "sklearn.preprocessing._csr_polynomial_expansion",
    "sklearn.svm._liblinear",
    "sklearn.svm._libsvm",
    "sklearn.svm._libsvm_sparse",
<<<<<<< HEAD
    "sklearn.preprocessing._target_encoder_fast",
=======
    "sklearn.svm._newrand",
>>>>>>> 81f3b63b
    "sklearn.tree._splitter",
    "sklearn.tree._utils",
    "sklearn.utils._cython_blas",
    "sklearn.utils._fast_dict",
    "sklearn.utils._heap",
    "sklearn.utils._isfinite",
    "sklearn.utils._logistic_sigmoid",
    "sklearn.utils._openmp_helpers",
    "sklearn.utils._random",
    "sklearn.utils._readonly_array_wrapper",
    "sklearn.utils._seq_dataset",
    "sklearn.utils._sorting",
    "sklearn.utils._typedefs",
    "sklearn.utils._vector_sentinel",
    "sklearn.utils._weight_vector",
    "sklearn.utils.murmurhash",
)


# Custom clean command to remove build artifacts


class CleanCommand(Command):
    description = "Remove build artifacts from the source tree"

    user_options = []

    def initialize_options(self):
        pass

    def finalize_options(self):
        pass

    def run(self):
        # Remove c files if we are not within a sdist package
        cwd = os.path.abspath(os.path.dirname(__file__))
        remove_c_files = not os.path.exists(os.path.join(cwd, "PKG-INFO"))
        if remove_c_files:
            print("Will remove generated .c files")
        if os.path.exists("build"):
            shutil.rmtree("build")
        for dirpath, dirnames, filenames in os.walk("sklearn"):
            for filename in filenames:
                if any(
                    filename.endswith(suffix)
                    for suffix in (".so", ".pyd", ".dll", ".pyc")
                ):
                    os.unlink(os.path.join(dirpath, filename))
                    continue
                extension = os.path.splitext(filename)[1]
                if remove_c_files and extension in [".c", ".cpp"]:
                    pyx_file = str.replace(filename, extension, ".pyx")
                    if os.path.exists(os.path.join(dirpath, pyx_file)):
                        os.unlink(os.path.join(dirpath, filename))
            for dirname in dirnames:
                if dirname == "__pycache__":
                    shutil.rmtree(os.path.join(dirpath, dirname))


# Custom build_ext command to set OpenMP compile flags depending on os and
# compiler. Also makes it possible to set the parallelism level via
# and environment variable (useful for the wheel building CI).
# build_ext has to be imported after setuptools


class build_ext_subclass(build_ext):
    def finalize_options(self):
        build_ext.finalize_options(self)
        if self.parallel is None:
            # Do not override self.parallel if already defined by
            # command-line flag (--parallel or -j)

            parallel = os.environ.get("SKLEARN_BUILD_PARALLEL")
            if parallel:
                self.parallel = int(parallel)
        if self.parallel:
            print("setting parallel=%d " % self.parallel)

    def build_extensions(self):
        from sklearn._build_utils.openmp_helpers import get_openmp_flag

        for ext in self.extensions:
            if ext.name in USE_NEWEST_NUMPY_C_API:
                print(f"Using newest NumPy C API for extension {ext.name}")
                ext.define_macros.append(DEFINE_MACRO_NUMPY_C_API)
            else:
                print(f"Using old NumPy C API (version 1.7) for extension {ext.name}")

        if sklearn._OPENMP_SUPPORTED:
            openmp_flag = get_openmp_flag(self.compiler)

            for e in self.extensions:
                e.extra_compile_args += openmp_flag
                e.extra_link_args += openmp_flag

        build_ext.build_extensions(self)

    def run(self):
        # Specifying `build_clib` allows running `python setup.py develop`
        # fully from a fresh clone.
        self.run_command("build_clib")
        build_ext.run(self)


cmdclass = {
    "clean": CleanCommand,
    "build_ext": build_ext_subclass,
}


def check_package_status(package, min_version):
    """
    Returns a dictionary containing a boolean specifying whether given package
    is up-to-date, along with the version string (empty string if
    not installed).
    """
    package_status = {}
    try:
        module = importlib.import_module(package)
        package_version = module.__version__
        package_status["up_to_date"] = parse_version(package_version) >= parse_version(
            min_version
        )
        package_status["version"] = package_version
    except ImportError:
        traceback.print_exc()
        package_status["up_to_date"] = False
        package_status["version"] = ""

    req_str = "scikit-learn requires {} >= {}.\n".format(package, min_version)

    instructions = (
        "Installation instructions are available on the "
        "scikit-learn website: "
        "http://scikit-learn.org/stable/install.html\n"
    )

    if package_status["up_to_date"] is False:
        if package_status["version"]:
            raise ImportError(
                "Your installation of {} {} is out-of-date.\n{}{}".format(
                    package, package_status["version"], req_str, instructions
                )
            )
        else:
            raise ImportError(
                "{} is not installed.\n{}{}".format(package, req_str, instructions)
            )


extension_config = {
    "__check_build": [
        {"sources": ["_check_build.pyx"]},
    ],
    "": [
        {"sources": ["_isotonic.pyx"], "include_np": True},
    ],
    "_loss": [
        {"sources": ["_loss.pyx.tp"], "include_np": True},
    ],
    "cluster": [
        {"sources": ["_dbscan_inner.pyx"], "language": "c++", "include_np": True},
        {"sources": ["_hierarchical_fast.pyx"], "language": "c++", "include_np": True},
        {"sources": ["_k_means_common.pyx"], "include_np": True},
        {"sources": ["_k_means_lloyd.pyx"], "include_np": True},
        {"sources": ["_k_means_elkan.pyx"], "include_np": True},
        {"sources": ["_k_means_minibatch.pyx"], "include_np": True},
    ],
    "datasets": [
        {
            "sources": ["_svmlight_format_fast.pyx"],
            "include_np": True,
            "compile_for_pypy": False,
        }
    ],
    "decomposition": [
        {"sources": ["_online_lda_fast.pyx"], "include_np": True},
        {"sources": ["_cdnmf_fast.pyx"], "include_np": True},
    ],
    "ensemble": [
        {"sources": ["_gradient_boosting.pyx"], "include_np": True},
    ],
    "ensemble._hist_gradient_boosting": [
        {"sources": ["_gradient_boosting.pyx"], "include_np": True},
        {"sources": ["histogram.pyx"], "include_np": True},
        {"sources": ["splitting.pyx"], "include_np": True},
        {"sources": ["_binning.pyx"], "include_np": True},
        {"sources": ["_predictor.pyx"], "include_np": True},
        {"sources": ["_bitset.pyx"], "include_np": True},
        {"sources": ["common.pyx"], "include_np": True},
        {"sources": ["utils.pyx"], "include_np": True},
    ],
    "feature_extraction": [
        {"sources": ["_hashing_fast.pyx"], "language": "c++", "include_np": True},
    ],
    "linear_model": [
        {"sources": ["_cd_fast.pyx"], "include_np": True},
        {"sources": ["_sgd_fast.pyx"], "include_np": True},
        {"sources": ["_sag_fast.pyx.tp"], "include_np": True},
    ],
    "manifold": [
        {"sources": ["_utils.pyx"], "include_np": True},
        {"sources": ["_barnes_hut_tsne.pyx"], "include_np": True},
    ],
    "metrics": [
        {"sources": ["_pairwise_fast.pyx"], "include_np": True},
        {
            "sources": ["_dist_metrics.pyx.tp", "_dist_metrics.pxd.tp"],
            "include_np": True,
        },
    ],
    "metrics.cluster": [
        {"sources": ["_expected_mutual_info_fast.pyx"], "include_np": True},
    ],
    "metrics._pairwise_distances_reduction": [
        {
            "sources": ["_datasets_pair.pyx.tp", "_datasets_pair.pxd.tp"],
            "language": "c++",
            "include_np": True,
            "extra_compile_args": ["-std=c++11"],
        },
        {
            "sources": ["_middle_term_computer.pyx.tp", "_middle_term_computer.pxd.tp"],
            "language": "c++",
            "include_np": True,
            "extra_compile_args": ["-std=c++11"],
        },
        {
            "sources": ["_base.pyx.tp", "_base.pxd.tp"],
            "language": "c++",
            "include_np": True,
            "extra_compile_args": ["-std=c++11"],
        },
        {
            "sources": ["_argkmin.pyx.tp", "_argkmin.pxd.tp"],
            "language": "c++",
            "include_np": True,
            "extra_compile_args": ["-std=c++11"],
        },
        {
            "sources": ["_radius_neighbors.pyx.tp", "_radius_neighbors.pxd.tp"],
            "language": "c++",
            "include_np": True,
            "extra_compile_args": ["-std=c++11"],
        },
    ],
    "preprocessing": [
        {"sources": ["_csr_polynomial_expansion.pyx"], "include_np": True},
        {"sources": ["_target_encoder_fast.pyx"], "include_np": True},
    ],
    "neighbors": [
        {"sources": ["_ball_tree.pyx"], "include_np": True},
        {"sources": ["_kd_tree.pyx"], "include_np": True},
        {"sources": ["_partition_nodes.pyx"], "language": "c++", "include_np": True},
        {"sources": ["_quad_tree.pyx"], "include_np": True},
    ],
    "svm": [
        {
            "sources": ["_newrand.pyx"],
            "include_np": True,
            "include_dirs": [join("src", "newrand")],
            "language": "c++",
            # Use C++11 random number generator fix
            "extra_compile_args": ["-std=c++11"],
        },
        {
            "sources": ["_libsvm.pyx"],
            "depends": [
                join("src", "libsvm", "libsvm_helper.c"),
                join("src", "libsvm", "libsvm_template.cpp"),
                join("src", "libsvm", "svm.cpp"),
                join("src", "libsvm", "svm.h"),
                join("src", "newrand", "newrand.h"),
            ],
            "include_dirs": [
                join("src", "libsvm"),
                join("src", "newrand"),
            ],
            "libraries": ["libsvm-skl"],
            "extra_link_args": ["-lstdc++"],
            "include_np": True,
        },
        {
            "sources": ["_liblinear.pyx"],
            "libraries": ["liblinear-skl"],
            "include_dirs": [
                join("src", "liblinear"),
                join("src", "newrand"),
                join("..", "utils"),
            ],
            "include_np": True,
            "depends": [
                join("src", "liblinear", "tron.h"),
                join("src", "liblinear", "linear.h"),
                join("src", "liblinear", "liblinear_helper.c"),
                join("src", "newrand", "newrand.h"),
            ],
            "extra_link_args": ["-lstdc++"],
        },
        {
            "sources": ["_libsvm_sparse.pyx"],
            "libraries": ["libsvm-skl"],
            "include_dirs": [
                join("src", "libsvm"),
                join("src", "newrand"),
            ],
            "include_np": True,
            "depends": [
                join("src", "libsvm", "svm.h"),
                join("src", "newrand", "newrand.h"),
                join("src", "libsvm", "libsvm_sparse_helper.c"),
            ],
            "extra_link_args": ["-lstdc++"],
        },
    ],
    "tree": [
        {
            "sources": ["_tree.pyx"],
            "language": "c++",
            "include_np": True,
            "optimization_level": "O3",
        },
        {"sources": ["_splitter.pyx"], "include_np": True, "optimization_level": "O3"},
        {"sources": ["_criterion.pyx"], "include_np": True, "optimization_level": "O3"},
        {"sources": ["_utils.pyx"], "include_np": True, "optimization_level": "O3"},
    ],
    "utils": [
        {"sources": ["sparsefuncs_fast.pyx"], "include_np": True},
        {"sources": ["_cython_blas.pyx"]},
        {"sources": ["arrayfuncs.pyx"], "include_np": True},
        {
            "sources": ["murmurhash.pyx", join("src", "MurmurHash3.cpp")],
            "include_dirs": ["src"],
            "include_np": True,
        },
        {"sources": ["_fast_dict.pyx"], "language": "c++", "include_np": True},
        {"sources": ["_fast_dict.pyx"], "language": "c++", "include_np": True},
        {"sources": ["_openmp_helpers.pyx"]},
        {"sources": ["_seq_dataset.pyx.tp", "_seq_dataset.pxd.tp"], "include_np": True},
        {
            "sources": ["_weight_vector.pyx.tp", "_weight_vector.pxd.tp"],
            "include_np": True,
        },
        {"sources": ["_random.pyx"], "include_np": True},
        {"sources": ["_logistic_sigmoid.pyx"], "include_np": True},
        {"sources": ["_readonly_array_wrapper.pyx"], "include_np": True},
        {"sources": ["_typedefs.pyx"], "include_np": True},
        {"sources": ["_heap.pyx"], "include_np": True},
        {"sources": ["_sorting.pyx"], "include_np": True},
        {"sources": ["_vector_sentinel.pyx"], "language": "c++", "include_np": True},
        {"sources": ["_isfinite.pyx"]},
    ],
}

# Paths in `libraries` must be relative to the root directory because `libraries` is
# passed directly to `setup`
libraries = [
    (
        "libsvm-skl",
        {
            "sources": [
                join("sklearn", "svm", "src", "libsvm", "libsvm_template.cpp"),
            ],
            "depends": [
                join("sklearn", "svm", "src", "libsvm", "svm.cpp"),
                join("sklearn", "svm", "src", "libsvm", "svm.h"),
                join("sklearn", "svm", "src", "newrand", "newrand.h"),
            ],
            # Use C++11 to use the random number generator fix
            "extra_compiler_args": ["-std=c++11"],
            "extra_link_args": ["-lstdc++"],
        },
    ),
    (
        "liblinear-skl",
        {
            "sources": [
                join("sklearn", "svm", "src", "liblinear", "linear.cpp"),
                join("sklearn", "svm", "src", "liblinear", "tron.cpp"),
            ],
            "depends": [
                join("sklearn", "svm", "src", "liblinear", "linear.h"),
                join("sklearn", "svm", "src", "liblinear", "tron.h"),
                join("sklearn", "svm", "src", "newrand", "newrand.h"),
            ],
            # Use C++11 to use the random number generator fix
            "extra_compiler_args": ["-std=c++11"],
            "extra_link_args": ["-lstdc++"],
        },
    ),
]


def configure_extension_modules():
    # Skip cythonization as we do not want to include the generated
    # C/C++ files in the release tarballs as they are not necessarily
    # forward compatible with future versions of Python for instance.
    if "sdist" in sys.argv or "--help" in sys.argv:
        return []

    from sklearn._build_utils import cythonize_extensions
    from sklearn._build_utils import gen_from_templates
    import numpy

    is_pypy = platform.python_implementation() == "PyPy"
    np_include = numpy.get_include()
    default_optimization_level = "O2"

    if os.name == "posix":
        default_libraries = ["m"]
    else:
        default_libraries = []

    default_extra_compile_args = []
    build_with_debug_symbols = (
        os.environ.get("SKLEARN_BUILD_ENABLE_DEBUG_SYMBOLS", "0") != "0"
    )
    if os.name == "posix":
        if build_with_debug_symbols:
            default_extra_compile_args.append("-g")
        else:
            # Setting -g0 will strip symbols, reducing the binary size of extensions
            default_extra_compile_args.append("-g0")

    cython_exts = []
    for submodule, extensions in extension_config.items():
        submodule_parts = submodule.split(".")
        parent_dir = join("sklearn", *submodule_parts)
        for extension in extensions:
            if is_pypy and not extension.get("compile_for_pypy", True):
                continue

            # Generate files with Tempita
            tempita_sources = []
            sources = []
            for source in extension["sources"]:
                source = join(parent_dir, source)
                new_source_path, path_ext = os.path.splitext(source)

                if path_ext != ".tp":
                    sources.append(source)
                    continue

                # `source` is a Tempita file
                tempita_sources.append(source)

                # Do not include pxd files that were generated by tempita
                if os.path.splitext(new_source_path)[-1] == ".pxd":
                    continue
                sources.append(new_source_path)

            gen_from_templates(tempita_sources)

            # By convention, our extensions always use the name of the first source
            source_name = os.path.splitext(os.path.basename(sources[0]))[0]
            if submodule:
                name_parts = ["sklearn", submodule, source_name]
            else:
                name_parts = ["sklearn", source_name]
            name = ".".join(name_parts)

            # Make paths start from the root directory
            include_dirs = [
                join(parent_dir, include_dir)
                for include_dir in extension.get("include_dirs", [])
            ]
            if extension.get("include_np", False):
                include_dirs.append(np_include)

            depends = [
                join(parent_dir, depend) for depend in extension.get("depends", [])
            ]

            extra_compile_args = (
                extension.get("extra_compile_args", []) + default_extra_compile_args
            )
            optimization_level = extension.get(
                "optimization_level", default_optimization_level
            )
            if os.name == "posix":
                extra_compile_args.append(f"-{optimization_level}")
            else:
                extra_compile_args.append(f"/{optimization_level}")

            libraries_ext = extension.get("libraries", []) + default_libraries

            new_ext = Extension(
                name=name,
                sources=sources,
                language=extension.get("language", None),
                include_dirs=include_dirs,
                libraries=libraries_ext,
                depends=depends,
                extra_link_args=extension.get("extra_link_args", None),
                extra_compile_args=extra_compile_args,
            )
            cython_exts.append(new_ext)

    return cythonize_extensions(cython_exts)


def setup_package():
    python_requires = ">=3.8"
    required_python_version = (3, 8)

    metadata = dict(
        name=DISTNAME,
        maintainer=MAINTAINER,
        maintainer_email=MAINTAINER_EMAIL,
        description=DESCRIPTION,
        license=LICENSE,
        url=URL,
        download_url=DOWNLOAD_URL,
        project_urls=PROJECT_URLS,
        version=VERSION,
        long_description=LONG_DESCRIPTION,
        classifiers=[
            "Intended Audience :: Science/Research",
            "Intended Audience :: Developers",
            "License :: OSI Approved :: BSD License",
            "Programming Language :: C",
            "Programming Language :: Python",
            "Topic :: Software Development",
            "Topic :: Scientific/Engineering",
            "Development Status :: 5 - Production/Stable",
            "Operating System :: Microsoft :: Windows",
            "Operating System :: POSIX",
            "Operating System :: Unix",
            "Operating System :: MacOS",
            "Programming Language :: Python :: 3",
            "Programming Language :: Python :: 3.8",
            "Programming Language :: Python :: 3.9",
            "Programming Language :: Python :: 3.10",
            "Programming Language :: Python :: 3.11",
            "Programming Language :: Python :: Implementation :: CPython",
            "Programming Language :: Python :: Implementation :: PyPy",
        ],
        cmdclass=cmdclass,
        python_requires=python_requires,
        install_requires=min_deps.tag_to_packages["install"],
        package_data={"": ["*.csv", "*.gz", "*.txt", "*.pxd", "*.rst", "*.jpg"]},
        zip_safe=False,  # the package can run out of an .egg file
        extras_require={
            key: min_deps.tag_to_packages[key]
            for key in ["examples", "docs", "tests", "benchmark"]
        },
    )

    commands = [arg for arg in sys.argv[1:] if not arg.startswith("-")]
    if not all(
        command in ("egg_info", "dist_info", "clean", "check") for command in commands
    ):
        if sys.version_info < required_python_version:
            required_version = "%d.%d" % required_python_version
            raise RuntimeError(
                "Scikit-learn requires Python %s or later. The current"
                " Python version is %s installed in %s."
                % (required_version, platform.python_version(), sys.executable)
            )

        check_package_status("numpy", min_deps.NUMPY_MIN_VERSION)
        check_package_status("scipy", min_deps.SCIPY_MIN_VERSION)

        _check_cython_version()
        metadata["ext_modules"] = configure_extension_modules()
        metadata["libraries"] = libraries
    setup(**metadata)


if __name__ == "__main__":
    setup_package()<|MERGE_RESOLUTION|>--- conflicted
+++ resolved
@@ -106,14 +106,11 @@
     "sklearn.neighbors._partition_nodes",
     "sklearn.neighbors._quad_tree",
     "sklearn.preprocessing._csr_polynomial_expansion",
+    "sklearn.preprocessing._target_encoder_fast",
     "sklearn.svm._liblinear",
     "sklearn.svm._libsvm",
     "sklearn.svm._libsvm_sparse",
-<<<<<<< HEAD
-    "sklearn.preprocessing._target_encoder_fast",
-=======
     "sklearn.svm._newrand",
->>>>>>> 81f3b63b
     "sklearn.tree._splitter",
     "sklearn.tree._utils",
     "sklearn.utils._cython_blas",

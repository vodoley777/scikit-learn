#! /usr/bin/env python
#
# Copyright (C) 2007-2009 Cournapeau David <cournape@gmail.com>
#               2010 Fabian Pedregosa <fabian.pedregosa@inria.fr>
# License: 3-clause BSD

import importlib
import os
import platform
import shutil
import sys
import traceback
from os.path import join

from setuptools import Command, Extension, setup
from setuptools.command.build_ext import build_ext

try:
    import builtins
except ImportError:
    # Python 2 compat: just to be able to declare that Python >=3.8 is needed.
    import __builtin__ as builtins

# This is a bit (!) hackish: we are setting a global variable so that the main
# sklearn __init__ can detect if it is being loaded by the setup routine, to
# avoid attempting to load components that aren't built yet.
# TODO: can this be simplified or removed since the switch to setuptools
# away from numpy.distutils?
builtins.__SKLEARN_SETUP__ = True


DISTNAME = "scikit-learn"
DESCRIPTION = "A set of python modules for machine learning and data mining"
with open("README.rst") as f:
    LONG_DESCRIPTION = f.read()
MAINTAINER = "Andreas Mueller"
MAINTAINER_EMAIL = "amueller@ais.uni-bonn.de"
URL = "https://scikit-learn.org"
DOWNLOAD_URL = "https://pypi.org/project/scikit-learn/#files"
LICENSE = "new BSD"
PROJECT_URLS = {
    "Bug Tracker": "https://github.com/scikit-learn/scikit-learn/issues",
    "Documentation": "https://scikit-learn.org/stable/documentation.html",
    "Source Code": "https://github.com/scikit-learn/scikit-learn",
}

# We can actually import a restricted version of sklearn that
# does not need the compiled code
import sklearn  # noqa
import sklearn._min_dependencies as min_deps  # noqa
from sklearn._build_utils import _check_cython_version  # noqa
from sklearn.externals._packaging.version import parse as parse_version  # noqa


VERSION = sklearn.__version__

# Custom clean command to remove build artifacts


class CleanCommand(Command):
    description = "Remove build artifacts from the source tree"

    user_options = []

    def initialize_options(self):
        pass

    def finalize_options(self):
        pass

    def run(self):
        # Remove c files if we are not within a sdist package
        cwd = os.path.abspath(os.path.dirname(__file__))
        remove_c_files = not os.path.exists(os.path.join(cwd, "PKG-INFO"))
        if remove_c_files:
            print("Will remove generated .c files")
        if os.path.exists("build"):
            shutil.rmtree("build")
        for dirpath, dirnames, filenames in os.walk("sklearn"):
            for filename in filenames:
                root, extension = os.path.splitext(filename)

                if extension in [".so", ".pyd", ".dll", ".pyc"]:
                    os.unlink(os.path.join(dirpath, filename))

                if remove_c_files and extension in [".c", ".cpp"]:
                    pyx_file = str.replace(filename, extension, ".pyx")
                    if os.path.exists(os.path.join(dirpath, pyx_file)):
                        os.unlink(os.path.join(dirpath, filename))

                if remove_c_files and extension == ".tp":
                    if os.path.exists(os.path.join(dirpath, root)):
                        os.unlink(os.path.join(dirpath, root))

            for dirname in dirnames:
                if dirname == "__pycache__":
                    shutil.rmtree(os.path.join(dirpath, dirname))


# Custom build_ext command to set OpenMP compile flags depending on os and
# compiler. Also makes it possible to set the parallelism level via
# and environment variable (useful for the wheel building CI).
# build_ext has to be imported after setuptools


class build_ext_subclass(build_ext):
    def finalize_options(self):
        build_ext.finalize_options(self)
        if self.parallel is None:
            # Do not override self.parallel if already defined by
            # command-line flag (--parallel or -j)

            parallel = os.environ.get("SKLEARN_BUILD_PARALLEL")
            if parallel:
                self.parallel = int(parallel)
        if self.parallel:
            print("setting parallel=%d " % self.parallel)

    def build_extensions(self):
        from sklearn._build_utils.openmp_helpers import get_openmp_flag

        # Always use NumPy 1.7 C API for all compiled extensions.
        # See: https://numpy.org/doc/stable/reference/c-api/deprecations.html
        DEFINE_MACRO_NUMPY_C_API = (
            "NPY_NO_DEPRECATED_API",
            "NPY_1_7_API_VERSION",
        )
        for ext in self.extensions:
            ext.define_macros.append(DEFINE_MACRO_NUMPY_C_API)

        if sklearn._OPENMP_SUPPORTED:
            openmp_flag = get_openmp_flag()

            for e in self.extensions:
                e.extra_compile_args += openmp_flag
                e.extra_link_args += openmp_flag

        build_ext.build_extensions(self)

    def run(self):
        # Specifying `build_clib` allows running `python setup.py develop`
        # fully from a fresh clone.
        self.run_command("build_clib")
        build_ext.run(self)


cmdclass = {
    "clean": CleanCommand,
    "build_ext": build_ext_subclass,
}


def check_package_status(package, min_version):
    """
    Returns a dictionary containing a boolean specifying whether given package
    is up-to-date, along with the version string (empty string if
    not installed).
    """
    package_status = {}
    try:
        module = importlib.import_module(package)
        package_version = module.__version__
        package_status["up_to_date"] = parse_version(package_version) >= parse_version(
            min_version
        )
        package_status["version"] = package_version
    except ImportError:
        traceback.print_exc()
        package_status["up_to_date"] = False
        package_status["version"] = ""

    req_str = "scikit-learn requires {} >= {}.\n".format(package, min_version)

    instructions = (
        "Installation instructions are available on the "
        "scikit-learn website: "
        "https://scikit-learn.org/stable/install.html\n"
    )

    if package_status["up_to_date"] is False:
        if package_status["version"]:
            raise ImportError(
                "Your installation of {} {} is out-of-date.\n{}{}".format(
                    package, package_status["version"], req_str, instructions
                )
            )
        else:
            raise ImportError(
                "{} is not installed.\n{}{}".format(package, req_str, instructions)
            )


extension_config = {
    "__check_build": [
        {"sources": ["_check_build.pyx"]},
    ],
    "": [
        {"sources": ["_isotonic.pyx"]},
    ],
    "_loss": [
        {"sources": ["_loss.pyx.tp"]},
    ],
    "cluster": [
        {"sources": ["_dbscan_inner.pyx"], "language": "c++", "include_np": True},
        {"sources": ["_hierarchical_fast.pyx"], "language": "c++", "include_np": True},
        {"sources": ["_k_means_common.pyx"], "include_np": True},
        {"sources": ["_k_means_lloyd.pyx"], "include_np": True},
        {"sources": ["_k_means_elkan.pyx"], "include_np": True},
        {"sources": ["_k_means_minibatch.pyx"], "include_np": True},
    ],
    "cluster._hdbscan": [
        {"sources": ["_linkage.pyx"], "include_np": True},
        {"sources": ["_reachability.pyx"], "include_np": True},
        {"sources": ["_tree.pyx"], "include_np": True},
    ],
    "datasets": [
        {
            "sources": ["_svmlight_format_fast.pyx"],
            "include_np": True,
            "compile_for_pypy": False,
        }
    ],
    "decomposition": [
        {"sources": ["_online_lda_fast.pyx"], "include_np": True},
        {"sources": ["_cdnmf_fast.pyx"], "include_np": True},
    ],
    "ensemble": [
        {"sources": ["_gradient_boosting.pyx"], "include_np": True},
    ],
    "ensemble._hist_gradient_boosting": [
        {"sources": ["_gradient_boosting.pyx"], "include_np": True},
        {"sources": ["histogram.pyx"], "include_np": True},
        {"sources": ["splitting.pyx"], "include_np": True},
        {"sources": ["_binning.pyx"], "include_np": True},
        {"sources": ["_predictor.pyx"], "include_np": True},
        {"sources": ["_bitset.pyx"], "include_np": True},
        {"sources": ["common.pyx"], "include_np": True},
        {"sources": ["utils.pyx"], "include_np": True},
    ],
    "feature_extraction": [
        {"sources": ["_hashing_fast.pyx"], "language": "c++", "include_np": True},
    ],
    "linear_model": [
        {"sources": ["_cd_fast.pyx"], "include_np": True},
        {"sources": ["_sgd_fast.pyx.tp"], "include_np": True},
        {"sources": ["_sag_fast.pyx.tp"], "include_np": True},
    ],
    "manifold": [
        {"sources": ["_utils.pyx"], "include_np": True},
        {"sources": ["_barnes_hut_tsne.pyx"], "include_np": True},
    ],
    "metrics": [
        {"sources": ["_pairwise_fast.pyx"], "include_np": True},
        {
            "sources": ["_dist_metrics.pyx.tp", "_dist_metrics.pxd.tp"],
            "include_np": True,
        },
    ],
    "metrics.cluster": [
        {"sources": ["_expected_mutual_info_fast.pyx"], "include_np": True},
    ],
    "metrics._pairwise_distances_reduction": [
        {
            "sources": ["_datasets_pair.pyx.tp", "_datasets_pair.pxd.tp"],
            "language": "c++",
            "include_np": True,
            "extra_compile_args": ["-std=c++11"],
        },
        {
            "sources": ["_middle_term_computer.pyx.tp", "_middle_term_computer.pxd.tp"],
            "language": "c++",
            "extra_compile_args": ["-std=c++11"],
        },
        {
            "sources": ["_base.pyx.tp", "_base.pxd.tp"],
            "language": "c++",
            "include_np": True,
            "extra_compile_args": ["-std=c++11"],
        },
        {
            "sources": ["_argkmin.pyx.tp", "_argkmin.pxd.tp"],
            "language": "c++",
            "include_np": True,
            "extra_compile_args": ["-std=c++11"],
        },
        {
            "sources": ["_argkmin_classmode.pyx.tp"],
            "language": "c++",
            "include_np": True,
            "extra_compile_args": ["-std=c++11"],
        },
        {
            "sources": ["_radius_neighbors.pyx.tp", "_radius_neighbors.pxd.tp"],
            "language": "c++",
            "include_np": True,
            "extra_compile_args": ["-std=c++11"],
        },
        {
            "sources": ["_radius_neighbors_classmode.pyx.tp"],
            "language": "c++",
            "include_np": True,
            "extra_compile_args": ["-std=c++11"],
        },
    ],
    "preprocessing": [
        {"sources": ["_csr_polynomial_expansion.pyx"]},
        {
            "sources": ["_target_encoder_fast.pyx"],
            "include_np": True,
            "language": "c++",
            "extra_compile_args": ["-std=c++11"],
        },
    ],
    "neighbors": [
        {"sources": ["_binary_tree.pxi.tp"], "include_np": True},
        {"sources": ["_ball_tree.pyx.tp"], "include_np": True},
        {"sources": ["_kd_tree.pyx.tp"], "include_np": True},
        {"sources": ["_partition_nodes.pyx"], "language": "c++", "include_np": True},
        {"sources": ["_quad_tree.pyx"], "include_np": True},
    ],
    "svm": [
        {
            "sources": ["_newrand.pyx"],
            "include_np": True,
            "include_dirs": [join("src", "newrand")],
            "language": "c++",
            # Use C++11 random number generator fix
            "extra_compile_args": ["-std=c++11"],
        },
        {
            "sources": ["_libsvm.pyx"],
            "depends": [
                join("src", "libsvm", "libsvm_helper.c"),
                join("src", "libsvm", "libsvm_template.cpp"),
                join("src", "libsvm", "svm.cpp"),
                join("src", "libsvm", "svm.h"),
                join("src", "newrand", "newrand.h"),
            ],
            "include_dirs": [
                join("src", "libsvm"),
                join("src", "newrand"),
            ],
            "libraries": ["libsvm-skl"],
            "extra_link_args": ["-lstdc++"],
            "include_np": True,
        },
        {
            "sources": ["_liblinear.pyx"],
            "libraries": ["liblinear-skl"],
            "include_dirs": [
                join("src", "liblinear"),
                join("src", "newrand"),
                join("..", "utils"),
            ],
            "include_np": True,
            "depends": [
                join("src", "liblinear", "tron.h"),
                join("src", "liblinear", "linear.h"),
                join("src", "liblinear", "liblinear_helper.c"),
                join("src", "newrand", "newrand.h"),
            ],
            "extra_link_args": ["-lstdc++"],
        },
        {
            "sources": ["_libsvm_sparse.pyx"],
            "libraries": ["libsvm-skl"],
            "include_dirs": [
                join("src", "libsvm"),
                join("src", "newrand"),
            ],
            "include_np": True,
            "depends": [
                join("src", "libsvm", "svm.h"),
                join("src", "newrand", "newrand.h"),
                join("src", "libsvm", "libsvm_sparse_helper.c"),
            ],
            "extra_link_args": ["-lstdc++"],
        },
    ],
    "tree": [
        {
            "sources": ["_tree.pyx"],
            "language": "c++",
            "include_np": True,
            "optimization_level": "O3",
        },
        {"sources": ["_splitter.pyx"], "include_np": True, "optimization_level": "O3"},
        {"sources": ["_criterion.pyx"], "include_np": True, "optimization_level": "O3"},
        {"sources": ["_utils.pyx"], "include_np": True, "optimization_level": "O3"},
    ],
    "utils": [
        {"sources": ["sparsefuncs_fast.pyx"], "include_np": True},
        {"sources": ["_cython_blas.pyx"]},
        {"sources": ["arrayfuncs.pyx"]},
        {
            "sources": ["murmurhash.pyx", join("src", "MurmurHash3.cpp")],
            "include_dirs": ["src"],
            "include_np": True,
        },
        {"sources": ["_fast_dict.pyx"], "language": "c++"},
        {"sources": ["_openmp_helpers.pyx"]},
        {"sources": ["_seq_dataset.pyx.tp", "_seq_dataset.pxd.tp"], "include_np": True},
        {
            "sources": ["_weight_vector.pyx.tp", "_weight_vector.pxd.tp"],
            "include_np": True,
        },
        {"sources": ["_random.pyx"], "include_np": True},
        {"sources": ["_typedefs.pyx"]},
        {"sources": ["_heap.pyx"]},
        {"sources": ["_sorting.pyx"]},
        {"sources": ["_vector_sentinel.pyx"], "language": "c++", "include_np": True},
        {"sources": ["_isfinite.pyx"]},
    ],
}

# Paths in `libraries` must be relative to the root directory because `libraries` is
# passed directly to `setup`
libraries = [
    (
        "libsvm-skl",
        {
            "sources": [
                join("sklearn", "svm", "src", "libsvm", "libsvm_template.cpp"),
            ],
            "depends": [
                join("sklearn", "svm", "src", "libsvm", "svm.cpp"),
                join("sklearn", "svm", "src", "libsvm", "svm.h"),
                join("sklearn", "svm", "src", "newrand", "newrand.h"),
            ],
            # Use C++11 to use the random number generator fix
            "extra_compiler_args": ["-std=c++11"],
            "extra_link_args": ["-lstdc++"],
        },
    ),
    (
        "liblinear-skl",
        {
            "sources": [
                join("sklearn", "svm", "src", "liblinear", "linear.cpp"),
                join("sklearn", "svm", "src", "liblinear", "tron.cpp"),
            ],
            "depends": [
                join("sklearn", "svm", "src", "liblinear", "linear.h"),
                join("sklearn", "svm", "src", "liblinear", "tron.h"),
                join("sklearn", "svm", "src", "newrand", "newrand.h"),
            ],
            # Use C++11 to use the random number generator fix
            "extra_compiler_args": ["-std=c++11"],
            "extra_link_args": ["-lstdc++"],
        },
    ),
]


def configure_extension_modules():
    # Skip cythonization as we do not want to include the generated
    # C/C++ files in the release tarballs as they are not necessarily
    # forward compatible with future versions of Python for instance.
    if "sdist" in sys.argv or "--help" in sys.argv:
        return []

    import numpy

    from sklearn._build_utils import cythonize_extensions, gen_from_templates

    is_pypy = platform.python_implementation() == "PyPy"
    np_include = numpy.get_include()
    default_optimization_level = "O2"

    if os.name == "posix":
        default_libraries = ["m"]
    else:
        default_libraries = []

    default_extra_compile_args = []
    build_with_debug_symbols = (
        os.environ.get("SKLEARN_BUILD_ENABLE_DEBUG_SYMBOLS", "0") != "0"
    )
    if os.name == "posix":
        if build_with_debug_symbols:
            default_extra_compile_args.append("-g")
        else:
            # Setting -g0 will strip symbols, reducing the binary size of extensions
            default_extra_compile_args.append("-g0")

    cython_exts = []
    for submodule, extensions in extension_config.items():
        submodule_parts = submodule.split(".")
        parent_dir = join("sklearn", *submodule_parts)
        for extension in extensions:
            if is_pypy and not extension.get("compile_for_pypy", True):
                continue

            # Generate files with Tempita
            tempita_sources = []
            sources = []
            for source in extension["sources"]:
                source = join(parent_dir, source)
                new_source_path, path_ext = os.path.splitext(source)

                if path_ext != ".tp":
                    sources.append(source)
                    continue

                # `source` is a Tempita file
                tempita_sources.append(source)

                # Only include source files that are pyx files
                if os.path.splitext(new_source_path)[-1] == ".pyx":
                    sources.append(new_source_path)

            gen_from_templates(tempita_sources)

            # Do not progress if we only have a tempita file which we don't
            # want to include like the .pxi.tp extension. In such a case
            # sources would be empty.
            if not sources:
                continue

            # By convention, our extensions always use the name of the first source
            source_name = os.path.splitext(os.path.basename(sources[0]))[0]
            if submodule:
                name_parts = ["sklearn", submodule, source_name]
            else:
                name_parts = ["sklearn", source_name]
            name = ".".join(name_parts)

            # Make paths start from the root directory
            include_dirs = [
                join(parent_dir, include_dir)
                for include_dir in extension.get("include_dirs", [])
            ]
            if extension.get("include_np", False):
                include_dirs.append(np_include)

            depends = [
                join(parent_dir, depend) for depend in extension.get("depends", [])
            ]

            extra_compile_args = (
                extension.get("extra_compile_args", []) + default_extra_compile_args
            )
            optimization_level = extension.get(
                "optimization_level", default_optimization_level
            )
            if os.name == "posix":
                extra_compile_args.append(f"-{optimization_level}")
            else:
                extra_compile_args.append(f"/{optimization_level}")

            libraries_ext = extension.get("libraries", []) + default_libraries

            new_ext = Extension(
                name=name,
                sources=sources,
                language=extension.get("language", None),
                include_dirs=include_dirs,
                libraries=libraries_ext,
                depends=depends,
                extra_link_args=extension.get("extra_link_args", None),
                extra_compile_args=extra_compile_args,
            )
            cython_exts.append(new_ext)

    return cythonize_extensions(cython_exts)


def setup_package():
    python_requires = ">=3.8"
    required_python_version = (3, 8)

    metadata = dict(
        name=DISTNAME,
        maintainer=MAINTAINER,
        maintainer_email=MAINTAINER_EMAIL,
        description=DESCRIPTION,
        license=LICENSE,
        url=URL,
        download_url=DOWNLOAD_URL,
        project_urls=PROJECT_URLS,
        version=VERSION,
        long_description=LONG_DESCRIPTION,
        classifiers=[
            "Intended Audience :: Science/Research",
            "Intended Audience :: Developers",
            "License :: OSI Approved :: BSD License",
            "Programming Language :: C",
            "Programming Language :: Python",
            "Topic :: Software Development",
            "Topic :: Scientific/Engineering",
            "Development Status :: 5 - Production/Stable",
            "Operating System :: Microsoft :: Windows",
            "Operating System :: POSIX",
            "Operating System :: Unix",
            "Operating System :: MacOS",
            "Programming Language :: Python :: 3",
            "Programming Language :: Python :: 3.8",
            "Programming Language :: Python :: 3.9",
            "Programming Language :: Python :: 3.10",
            "Programming Language :: Python :: 3.11",
            "Programming Language :: Python :: 3.12",
            "Programming Language :: Python :: Implementation :: CPython",
            "Programming Language :: Python :: Implementation :: PyPy",
        ],
        cmdclass=cmdclass,
        python_requires=python_requires,
        install_requires=min_deps.tag_to_packages["install"],
<<<<<<< HEAD
        package_data={"": ["*.csv", "*.gz", "*.txt", "*.pxd", "*.rst", "*.jpg"]},
        entry_points={"pytest11": ["sklearn_plugin_testing = sklearn._engine.testing"]},
=======
        package_data={
            "": ["*.csv", "*.gz", "*.txt", "*.pxd", "*.rst", "*.jpg", "*.css"]
        },
>>>>>>> 88dbd3b5
        zip_safe=False,  # the package can run out of an .egg file
        extras_require={
            key: min_deps.tag_to_packages[key]
            for key in ["examples", "docs", "tests", "benchmark"]
        },
    )

    commands = [arg for arg in sys.argv[1:] if not arg.startswith("-")]
    if not all(
        command in ("egg_info", "dist_info", "clean", "check") for command in commands
    ):
        if sys.version_info < required_python_version:
            required_version = "%d.%d" % required_python_version
            raise RuntimeError(
                "Scikit-learn requires Python %s or later. The current"
                " Python version is %s installed in %s."
                % (required_version, platform.python_version(), sys.executable)
            )

        check_package_status("numpy", min_deps.NUMPY_MIN_VERSION)
        check_package_status("scipy", min_deps.SCIPY_MIN_VERSION)

        _check_cython_version()
        metadata["ext_modules"] = configure_extension_modules()
        metadata["libraries"] = libraries
    setup(**metadata)


if __name__ == "__main__":
    setup_package()<|MERGE_RESOLUTION|>--- conflicted
+++ resolved
@@ -605,14 +605,10 @@
         cmdclass=cmdclass,
         python_requires=python_requires,
         install_requires=min_deps.tag_to_packages["install"],
-<<<<<<< HEAD
-        package_data={"": ["*.csv", "*.gz", "*.txt", "*.pxd", "*.rst", "*.jpg"]},
-        entry_points={"pytest11": ["sklearn_plugin_testing = sklearn._engine.testing"]},
-=======
         package_data={
             "": ["*.csv", "*.gz", "*.txt", "*.pxd", "*.rst", "*.jpg", "*.css"]
         },
->>>>>>> 88dbd3b5
+        entry_points={"pytest11": ["sklearn_plugin_testing = sklearn._engine.testing"]},
         zip_safe=False,  # the package can run out of an .egg file
         extras_require={
             key: min_deps.tag_to_packages[key]

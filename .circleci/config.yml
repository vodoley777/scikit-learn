--- conflicted
+++ resolved
@@ -9,22 +9,15 @@
       - MKL_NUM_THREADS: 2
       - MINICONDA_PATH: ~/miniconda
       - CONDA_ENV_NAME: testenv
-<<<<<<< HEAD
       - PYTHON_VERSION: 3.6
       - NUMPY_VERSION: 1.13.1
       - SCIPY_VERSION: 0.19.1
       - MATPLOTLIB_VERSION: 2.1.1
-=======
-      - PYTHON_VERSION: 3.5
-      - NUMPY_VERSION: 1.11.0
-      - SCIPY_VERSION: 0.17.0
-      - MATPLOTLIB_VERSION: 1.5.1
       # on conda, this is the latest for python 3.5
       # The following places need to be in sync with regard to Cython version:
       # - .circleci config file
       # - sklearn/_build_utils/__init__.py
       # - advanced installation guide
->>>>>>> db59dd74
       - CYTHON_VERSION: 0.28.5
       - SCIKIT_IMAGE_VERSION: 0.12.3
     steps:

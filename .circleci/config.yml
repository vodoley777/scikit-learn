version: 2

jobs:
  python3:
    docker:
      - image: circleci/python:3.6.1
    environment:
      - MINICONDA_PATH: ~/miniconda
      - CONDA_ENV_NAME: testenv
      - PYTHON_VERSION: 3
    steps:
      - checkout
      - run: ./build_tools/circle/checkout_merge_commit.sh
      - restore_cache:
          key: v1-datasets-{{ .Branch }}
      - run: ./build_tools/circle/build_doc.sh
      - save_cache:
          key: v1-datasets-{{ .Branch }}
          paths:
            - ~/scikit_learn_data
      - store_artifacts:
          path: doc/_build/html/stable
          destination: doc
      - store_artifacts:
          path: ~/log.txt
          destination: log.txt
      # Persists generated documentation so that it can be attached and deployed
      # in the 'deploy' step.
      - persist_to_workspace:
          root: doc/_build/html
          paths: .

<<<<<<< HEAD
=======

  python2:
    docker:
      # We use the python 3 docker image for simplicity. Python is installed
      # through conda and the python version actually used is set via the
      # PYTHON_VERSION environment variable.
      - image: circleci/python:3.6.1
    environment:
      # Test examples run with minimal dependencies
      - MINICONDA_PATH: ~/miniconda
      - CONDA_ENV_NAME: testenv
      - PYTHON_VERSION: "2"
      - NUMPY_VERSION: "1.10"
      - SCIPY_VERSION: "0.16"
      - MATPLOTLIB_VERSION: "1.4"
      - SCIKIT_IMAGE_VERSION: "0.11"
      - PANDAS_VERSION: "0.17.1"
    steps:
      - checkout
      - run: ./build_tools/circle/checkout_merge_commit.sh
      - restore_cache:
          key: v1-datasets-{{ .Branch }}-python2
      - run: ./build_tools/circle/build_doc.sh
      - save_cache:
          key: v1-datasets-{{ .Branch }}-python2
          paths:
            - ~/scikit_learn_data
      - store_artifacts:
          path: doc/_build/html/stable
          destination: doc
      - store_artifacts:
          path: ~/log.txt
          destination: log.txt

  lint:
    docker:
      - image: circleci/python:3.6.1
    steps:
      - checkout
      - run: ./build_tools/circle/checkout_merge_commit.sh
      - run:
          name: dependencies
          command: sudo pip install flake8
      - run:
          name: flake8
          command: ./build_tools/circle/flake8_diff.sh

  pypy3:
    docker:
      - image: pypy:3-6.0.0
    steps:
      - restore_cache:
          keys:
            - pypy3-ccache-{{ .Branch }}
            - pypy3-ccache
      - checkout
      - run: ./build_tools/circle/build_test_pypy.sh
      - save_cache:
          key: pypy3-ccache-{{ .Branch }}-{{ .BuildNum }}
          paths:
            - ~/.ccache
            - ~/.cache/pip

>>>>>>> 6b1d8e5e
  deploy:
    docker:
      - image: circleci/python:3.6.1
    steps:
      - checkout
      - run: ./build_tools/circle/checkout_merge_commit.sh
      # Attach documentation generated in the 'python3' step so that it can be
      # deployed.
      - attach_workspace:
          at: doc/_build/html
      - run: ls -ltrh doc/_build/html/stable
      - deploy:
          command: |
            if [[ "${CIRCLE_BRANCH}" =~ ^master$|^[0-9]+\.[0-9]+\.X$ ]]; then
              bash build_tools/circle/push_doc.sh doc/_build/html/stable
            fi

workflows:
  version: 2
  build-doc-and-deploy:
    jobs:
      - python3
<<<<<<< HEAD
=======
      - python2
      - lint
      - pypy3:
          filters:
            branches:
              only:
                - 0.20.X
>>>>>>> 6b1d8e5e
      - deploy:
          requires:
            - python3
  pypy:
    triggers:
      - schedule:
          cron: "0 0 * * *"
          filters:
            branches:
              only:
                - master
    jobs:
      - pypy3<|MERGE_RESOLUTION|>--- conflicted
+++ resolved
@@ -30,72 +30,6 @@
           root: doc/_build/html
           paths: .
 
-<<<<<<< HEAD
-=======
-
-  python2:
-    docker:
-      # We use the python 3 docker image for simplicity. Python is installed
-      # through conda and the python version actually used is set via the
-      # PYTHON_VERSION environment variable.
-      - image: circleci/python:3.6.1
-    environment:
-      # Test examples run with minimal dependencies
-      - MINICONDA_PATH: ~/miniconda
-      - CONDA_ENV_NAME: testenv
-      - PYTHON_VERSION: "2"
-      - NUMPY_VERSION: "1.10"
-      - SCIPY_VERSION: "0.16"
-      - MATPLOTLIB_VERSION: "1.4"
-      - SCIKIT_IMAGE_VERSION: "0.11"
-      - PANDAS_VERSION: "0.17.1"
-    steps:
-      - checkout
-      - run: ./build_tools/circle/checkout_merge_commit.sh
-      - restore_cache:
-          key: v1-datasets-{{ .Branch }}-python2
-      - run: ./build_tools/circle/build_doc.sh
-      - save_cache:
-          key: v1-datasets-{{ .Branch }}-python2
-          paths:
-            - ~/scikit_learn_data
-      - store_artifacts:
-          path: doc/_build/html/stable
-          destination: doc
-      - store_artifacts:
-          path: ~/log.txt
-          destination: log.txt
-
-  lint:
-    docker:
-      - image: circleci/python:3.6.1
-    steps:
-      - checkout
-      - run: ./build_tools/circle/checkout_merge_commit.sh
-      - run:
-          name: dependencies
-          command: sudo pip install flake8
-      - run:
-          name: flake8
-          command: ./build_tools/circle/flake8_diff.sh
-
-  pypy3:
-    docker:
-      - image: pypy:3-6.0.0
-    steps:
-      - restore_cache:
-          keys:
-            - pypy3-ccache-{{ .Branch }}
-            - pypy3-ccache
-      - checkout
-      - run: ./build_tools/circle/build_test_pypy.sh
-      - save_cache:
-          key: pypy3-ccache-{{ .Branch }}-{{ .BuildNum }}
-          paths:
-            - ~/.ccache
-            - ~/.cache/pip
-
->>>>>>> 6b1d8e5e
   deploy:
     docker:
       - image: circleci/python:3.6.1
@@ -118,16 +52,6 @@
   build-doc-and-deploy:
     jobs:
       - python3
-<<<<<<< HEAD
-=======
-      - python2
-      - lint
-      - pypy3:
-          filters:
-            branches:
-              only:
-                - 0.20.X
->>>>>>> 6b1d8e5e
       - deploy:
           requires:
             - python3

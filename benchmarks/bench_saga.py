--- conflicted
+++ resolved
@@ -7,10 +7,6 @@
 import os
 import time
 
-<<<<<<< HEAD
-from sklearn.utils.parallel import delayed, Parallel
-=======
->>>>>>> 2ab1d81e
 import matplotlib.pyplot as plt
 import numpy as np
 
